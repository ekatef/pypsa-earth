--- conflicted
+++ resolved
@@ -1903,11 +1903,7 @@
 rule build_industrial_distribution_key:  #default data
     params:
         countries=config["countries"],
-<<<<<<< HEAD
-        gadm_level_id=config["sector"]["gadm_level"],
-=======
         gadm_layer_id=config["build_shape_options"]["gadm_layer_id"],
->>>>>>> 1ac40ac4
         alternative_clustering=config["cluster_options"]["alternative_clustering"],
         industry_database=config["custom_data"]["industry_database"],
     input:
