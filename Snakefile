--- conflicted
+++ resolved
@@ -1,248 +1,219 @@
-
-from snakemake.remote.HTTP import RemoteProvider as HTTPRemoteProvider
-HTTP = HTTPRemoteProvider()
-
-configfile: "config.yaml"
-
-SDIR = config['summary_dir'] + config['run']
-RDIR = config['results_dir'] + config['run']
-CDIR = config['costs_dir']
-
-wildcard_constraints:
-    lv="[a-z0-9\.]+",
-    simpl="[a-zA-Z0-9]*|all",
-    clusters="[0-9]+m?|all",
-    opts="[-+a-zA-Z0-9]*",
-    sector_opts="[-+a-zA-Z0-9\.\s]*"
-
-subworkflow pypsaearth:
-    workdir: "../pypsa-africa"
-    snakefile: "../pypsa-africa/Snakefile"
-    configfile: "./config.pypsa-earth.yaml"
-
-rule prepare_sector_networks:
-    input:
-        expand(RDIR + "/prenetworks/elec_s{simpl}_{clusters}_{planning_horizons}.nc",
-               **config['scenario'])
-
-
-rule solve_all_networks:
-    input:
-        expand(RDIR + "/postnetworks/elec_s{simpl}_{clusters}_{planning_horizons}.nc",
-               **config['scenario'])
-
-
-rule prepare_sector_network:
-    input:
-        network=pypsaearth('networks/elec_s{simpl}_{clusters}.nc'),
-        costs=CDIR + "costs_{planning_horizons}.csv",
-        h2_cavern="data/hydrogen_salt_cavern_potentials.csv",
-<<<<<<< HEAD
-        nodal_energy_totals='resources/nodal_energy_totals_s{simpl}_{clusters}.csv',
-        transport='resources/transport_s{simpl}_{clusters}.csv',
-        avail_profile='resources/avail_profile_s{simpl}_{clusters}.csv',
-        dsm_profile='resources/dsm_profile_s{simpl}_{clusters}.csv',
-        nodal_transport_data='resources/nodal_transport_data_s{simpl}_{clusters}.csv',
-=======
-        nodal_energy_totals='resources/nodal_energy_totals_{simpl}_{clusters}.csv',
-        transport='resources/transport_{simpl}_{clusters}.csv',
-        avail_profile='resources/avail_profile_{simpl}_{clusters}.csv',
-        dsm_profile='resources/dsm_profile_{simpl}_{clusters}.csv',
-        nodal_transport_data='resources/nodal_transport_data_{simpl}_{clusters}.csv',
->>>>>>> 41ef325e
-        overrides="data/override_component_attrs",
-	airports="data/airports.csv",
-	ports="data/ports.csv",
-
-    output: RDIR + '/prenetworks/elec_s{simpl}_{clusters}_{planning_horizons}.nc'
-    threads: 1
-    resources: mem_mb=2000
-    benchmark: RDIR + "/benchmarks/prepare_network/elec_s{simpl}_{clusters}_{planning_horizons}"
-    script: "scripts/prepare_sector_network.py"
-
-rule prepare_transport_data:
-    input:
-<<<<<<< HEAD
-        network=pypsaearth('networks/elec_s{simpl}_{clusters}.nc'),
-=======
-        #network='networks/elec_s_4.nc',  # hardcoded wildcards temporary
-        network='networks/elec_s{simpl}_{clusters}.nc',
->>>>>>> 41ef325e
-        energy_totals_name='resources/energy_totals.csv',
-        traffic_data_KFZ = "data/emobility/KFZ__count",
-        traffic_data_Pkw = "data/emobility/Pkw__count",
-        transport_name='resources/transport_data.csv',
-<<<<<<< HEAD
-        clustered_pop_layout="resources/pop_layout_elec_s{simpl}_{clusters}.csv",
-        temp_air_total="resources/temp_air_total_elec_s{simpl}_{clusters}.nc",
-
-    output: 
-        nodal_energy_totals='resources/nodal_energy_totals_s{simpl}_{clusters}.csv',
-        transport='resources/transport_s{simpl}_{clusters}.csv',
-        avail_profile='resources/avail_profile_s{simpl}_{clusters}.csv',
-        dsm_profile='resources/dsm_profile_s{simpl}_{clusters}.csv',
-        nodal_transport_data='resources/nodal_transport_data_s{simpl}_{clusters}.csv',
-        # dummy_wildcard="resources/dummy{simpl}_{clusters}.nc"
-=======
-        #clustered_pop_layout="resources/pop_layout_elec_s_4.csv",  # hardcoded wildcards temporary
-        clustered_pop_layout="resources/pop_layout_elec_s{simpl}_{clusters}.csv",
-        # This is probably still dummy data, investigate and use real data TODO
-        #temp_air_total="resources/temp_air_total_elec_s_4.nc",  # hardcoded wildcards temporary
-        temp_air_total="resources/temp_air_total_elec_s{simpl}_{clusters}.nc",
-
-    output: 
-        nodal_energy_totals='resources/nodal_energy_totals_{simpl}_{clusters}.csv',
-        transport='resources/transport_{simpl}_{clusters}.csv',
-        avail_profile='resources/avail_profile_{simpl}_{clusters}.csv',
-        dsm_profile='resources/dsm_profile_{simpl}_{clusters}.csv',
-        nodal_transport_data='resources/nodal_transport_data_{simpl}_{clusters}.csv',
-        #dummy_wildcard="resources/dummy{simpl}_{clusters}.nc"
->>>>>>> 41ef325e
-
-    script: "scripts/prepare_transport_data.py"
-
-# rule calculate_dummy_pop_layout:
-#     input:
-#         network=pypsaearth('networks/elec_s{simpl}_{clusters}.nc'),  # fixed number of clusters
-#         # Get pop layouts from Europe (update to Morocco/Africa layout)
-#         clustered_pop_layout="resources/pop_layout_elec_s{simpl}_{clusters}.csv",  # fixed number of clusters
-#         #simplified_pop_layout="resources/pop_layout_elec_s{simpl}.csv",
-
-#     output: clustered_pop_layout_dummy="resources/pop_layout_elec_s{simpl}_{clusters}.csv",  # fixed number of clusters
-#     script: "scripts/calculate_dummy_pop_layout.py" 
-
-rule build_population_layouts:
-    input:
-        nuts3_shapes=pypsaearth('resources/gadm_shapes.geojson'),
-        urban_percent="data/urban_percent.csv",
-        cutout=pypsaearth('cutouts/africa-2013-era5-tutorial.nc'),
-    output:
-        pop_layout_total="resources/pop_layout_total.nc",
-        pop_layout_urban="resources/pop_layout_urban.nc",
-        pop_layout_rural="resources/pop_layout_rural.nc"
-    resources: mem_mb=20000
-    benchmark: "benchmarks/build_population_layouts"
-    threads: 8
-    script: "scripts/build_population_layouts.py"
-
-rule move_hardcoded_files_temp:
-    input: "data/temp_hard_coded/energy_totals.csv", "data/temp_hard_coded/transport_data.csv"
-    output: "resources/energy_totals.csv", "resources/transport_data.csv"
-    shell: "cp -a data/temp_hard_coded/. resources"
-
-rule build_clustered_population_layouts:
-    input:
-        pop_layout_total="resources/pop_layout_total.nc",
-        pop_layout_urban="resources/pop_layout_urban.nc",
-        pop_layout_rural="resources/pop_layout_rural.nc",
-        regions_onshore=pypsaearth("resources/regions_onshore_elec_s{simpl}_{clusters}.geojson"),
-        cutout=pypsaearth('cutouts/africa-2013-era5-tutorial.nc'),
-    output:
-        clustered_pop_layout="resources/pop_layout_elec_s{simpl}_{clusters}.csv"
-    resources: mem_mb=10000
-    benchmark: "benchmarks/build_clustered_population_layouts/s{simpl}_{clusters}"
-    script: "scripts/build_clustered_population_layouts.py"
-    
-    
-rule build_temperature_profiles:
-    input:
-        pop_layout_total="resources/pop_layout_total.nc",
-        pop_layout_urban="resources/pop_layout_urban.nc",
-        pop_layout_rural="resources/pop_layout_rural.nc",
-        regions_onshore=pypsaearth("resources/regions_onshore_elec_s{simpl}_{clusters}.geojson"),
-        cutout=pypsaearth('cutouts/africa-2013-era5-tutorial.nc'),
-    output:
-        temp_soil_total="resources/temp_soil_total_elec_s{simpl}_{clusters}.nc",
-        temp_soil_rural="resources/temp_soil_rural_elec_s{simpl}_{clusters}.nc",
-        temp_soil_urban="resources/temp_soil_urban_elec_s{simpl}_{clusters}.nc",
-        temp_air_total="resources/temp_air_total_elec_s{simpl}_{clusters}.nc",
-        temp_air_rural="resources/temp_air_rural_elec_s{simpl}_{clusters}.nc",
-        temp_air_urban="resources/temp_air_urban_elec_s{simpl}_{clusters}.nc"
-    resources: mem_mb=20000
-    benchmark: "benchmarks/build_temperature_profiles/s{simpl}_{clusters}"
-    script: "scripts/build_temperature_profiles.py"
-
-
-rule copy_config:
-    output: SDIR + '/configs/config.yaml'
-    threads: 1
-    resources: mem_mb=1000
-    benchmark: SDIR + "/benchmarks/copy_config"
-    script: "scripts/copy_config.py"
-
-    
-rule solve_network:
-    input:
-        overrides="data/override_component_attrs",
-        network=RDIR + "/prenetworks/elec_s{simpl}_{clusters}_{planning_horizons}.nc",
-        costs=CDIR + "costs_{planning_horizons}.csv",
-        
-    output: RDIR + "/postnetworks/elec_s{simpl}_{clusters}_{planning_horizons}.nc"
-    shadow: "shallow"
-    log:
-        solver=RDIR + "/logs/elec_s{simpl}_{clusters}_{planning_horizons}_solver.log",
-        python=RDIR + "/logs/elec_s{simpl}_{clusters}_{planning_horizons}_python.log",
-        memory=RDIR + "/logs/elec_s{simpl}_{clusters}_{planning_horizons}_memory.log",
-    threads: 4
-    resources: mem_mb=config['solving']['mem']
-    benchmark: RDIR + "/benchmarks/solve_network/elec_s{simpl}_{clusters}_{planning_horizons}"
-    script: "scripts/solve_network.py"
-
-rule make_summary:
-    input:
-        overrides="data/override_component_attrs",
-        networks=expand(
-            RDIR + "/postnetworks/elec_s{simpl}_{clusters}_{planning_horizons}.nc",
-            **config['scenario']
-        ),
-        costs=CDIR + "costs_{}.csv".format(config['scenario']['planning_horizons'][0]),
-        plots=expand(
-            RDIR + "/maps/elec_s{simpl}_{clusters}-costs-all_{planning_horizons}.pdf",
-            **config['scenario']
-        )
-    output:
-        nodal_costs=SDIR + '/csvs/nodal_costs.csv',
-        nodal_capacities=SDIR + '/csvs/nodal_capacities.csv',
-        nodal_cfs=SDIR + '/csvs/nodal_cfs.csv',
-        cfs=SDIR + '/csvs/cfs.csv',
-        costs=SDIR + '/csvs/costs.csv',
-        capacities=SDIR + '/csvs/capacities.csv',
-        curtailment=SDIR + '/csvs/curtailment.csv',
-        energy=SDIR + '/csvs/energy.csv',
-        supply=SDIR + '/csvs/supply.csv',
-        supply_energy=SDIR + '/csvs/supply_energy.csv',
-        prices=SDIR + '/csvs/prices.csv',
-        weighted_prices=SDIR + '/csvs/weighted_prices.csv',
-        market_values=SDIR + '/csvs/market_values.csv',
-        price_statistics=SDIR + '/csvs/price_statistics.csv',
-        metrics=SDIR + '/csvs/metrics.csv'
-    threads: 2
-    resources: mem_mb=10000
-    benchmark: SDIR + "/benchmarks/make_summary"
-    script: "scripts/make_summary.py"
-
-rule plot_network:
-    input:
-        overrides="data/override_component_attrs",
-        network=RDIR + "/postnetworks/elec_s{simpl}_{clusters}_{planning_horizons}.nc"
-    output:
-        map=RDIR + "/maps/elec_s{simpl}_{clusters}-costs-all_{planning_horizons}.pdf",
-    threads: 2
-    resources: mem_mb=10000
-    benchmark: RDIR + "/benchmarks/plot_network/elec_s{simpl}_{clusters}_{planning_horizons}"
-    script: "scripts/plot_network.py"
-
-rule plot_summary:
-    input:
-        costs=SDIR + '/csvs/costs.csv',
-        energy=SDIR + '/csvs/energy.csv',
-        balances=SDIR + '/csvs/supply_energy.csv'
-    output:
-        costs=SDIR + '/graphs/costs.pdf',
-        energy=SDIR + '/graphs/energy.pdf',
-        balances=SDIR + '/graphs/balances-energy.pdf'
-    threads: 2
-    resources: mem_mb=10000
-    benchmark: SDIR + "/benchmarks/plot_summary"
-    script: "scripts/plot_summary.py"
+
+from snakemake.remote.HTTP import RemoteProvider as HTTPRemoteProvider
+HTTP = HTTPRemoteProvider()
+
+configfile: "config.yaml"
+
+SDIR = config['summary_dir'] + config['run']
+RDIR = config['results_dir'] + config['run']
+CDIR = config['costs_dir']
+
+wildcard_constraints:
+    lv="[a-z0-9\.]+",
+    simpl="[a-zA-Z0-9]*|all",
+    clusters="[0-9]+m?|all",
+    opts="[-+a-zA-Z0-9]*",
+    sector_opts="[-+a-zA-Z0-9\.\s]*"
+
+subworkflow pypsaearth:
+    workdir: "../pypsa-africa"
+    snakefile: "../pypsa-africa/Snakefile"
+    configfile: "./config.pypsa-earth.yaml"
+
+rule prepare_sector_networks:
+    input:
+        expand(RDIR + "/prenetworks/elec_s{simpl}_{clusters}_{planning_horizons}.nc",
+               **config['scenario'])
+
+
+rule solve_all_networks:
+    input:
+        expand(RDIR + "/postnetworks/elec_s{simpl}_{clusters}_{planning_horizons}.nc",
+               **config['scenario'])
+
+
+rule prepare_sector_network:
+    input:
+        network=pypsaearth('networks/elec_s{simpl}_{clusters}.nc'),
+        costs=CDIR + "costs_{planning_horizons}.csv",
+        h2_cavern="data/hydrogen_salt_cavern_potentials.csv",
+        nodal_energy_totals='resources/nodal_energy_totals_s{simpl}_{clusters}.csv',
+        transport='resources/transport_s{simpl}_{clusters}.csv',
+        avail_profile='resources/avail_profile_s{simpl}_{clusters}.csv',
+        dsm_profile='resources/dsm_profile_s{simpl}_{clusters}.csv',
+        nodal_transport_data='resources/nodal_transport_data_s{simpl}_{clusters}.csv',
+        overrides="data/override_component_attrs",
+	airports="data/airports.csv",
+	ports="data/ports.csv",
+
+    output: RDIR + '/prenetworks/elec_s{simpl}_{clusters}_{planning_horizons}.nc'
+    threads: 1
+    resources: mem_mb=2000
+    benchmark: RDIR + "/benchmarks/prepare_network/elec_s{simpl}_{clusters}_{planning_horizons}"
+    script: "scripts/prepare_sector_network.py"
+
+rule prepare_transport_data:
+    input:
+        network=pypsaearth('networks/elec_s{simpl}_{clusters}.nc'),
+        energy_totals_name='resources/energy_totals.csv',
+        traffic_data_KFZ = "data/emobility/KFZ__count",
+        traffic_data_Pkw = "data/emobility/Pkw__count",
+        transport_name='resources/transport_data.csv',
+        clustered_pop_layout="resources/pop_layout_elec_s{simpl}_{clusters}.csv",
+        temp_air_total="resources/temp_air_total_elec_s{simpl}_{clusters}.nc",
+
+    output: 
+        nodal_energy_totals='resources/nodal_energy_totals_s{simpl}_{clusters}.csv',
+        transport='resources/transport_s{simpl}_{clusters}.csv',
+        avail_profile='resources/avail_profile_s{simpl}_{clusters}.csv',
+        dsm_profile='resources/dsm_profile_s{simpl}_{clusters}.csv',
+        nodal_transport_data='resources/nodal_transport_data_s{simpl}_{clusters}.csv',
+        # dummy_wildcard="resources/dummy{simpl}_{clusters}.nc"
+
+    script: "scripts/prepare_transport_data.py"
+
+# rule calculate_dummy_pop_layout:
+#     input:
+#         network=pypsaearth('networks/elec_s{simpl}_{clusters}.nc'),  # fixed number of clusters
+#         # Get pop layouts from Europe (update to Morocco/Africa layout)
+#         clustered_pop_layout="resources/pop_layout_elec_s{simpl}_{clusters}.csv",  # fixed number of clusters
+#         #simplified_pop_layout="resources/pop_layout_elec_s{simpl}.csv",
+
+#     output: clustered_pop_layout_dummy="resources/pop_layout_elec_s{simpl}_{clusters}.csv",  # fixed number of clusters
+#     script: "scripts/calculate_dummy_pop_layout.py" 
+
+rule build_population_layouts:
+    input:
+        nuts3_shapes=pypsaearth('resources/gadm_shapes.geojson'),
+        urban_percent="data/urban_percent.csv",
+        cutout=pypsaearth('cutouts/africa-2013-era5-tutorial.nc'),
+    output:
+        pop_layout_total="resources/pop_layout_total.nc",
+        pop_layout_urban="resources/pop_layout_urban.nc",
+        pop_layout_rural="resources/pop_layout_rural.nc"
+    resources: mem_mb=20000
+    benchmark: "benchmarks/build_population_layouts"
+    threads: 8
+    script: "scripts/build_population_layouts.py"
+
+rule move_hardcoded_files_temp:
+    input: "data/temp_hard_coded/energy_totals.csv", "data/temp_hard_coded/transport_data.csv"
+    output: "resources/energy_totals.csv", "resources/transport_data.csv"
+    shell: "cp -a data/temp_hard_coded/. resources"
+
+rule build_clustered_population_layouts:
+    input:
+        pop_layout_total="resources/pop_layout_total.nc",
+        pop_layout_urban="resources/pop_layout_urban.nc",
+        pop_layout_rural="resources/pop_layout_rural.nc",
+        regions_onshore=pypsaearth("resources/regions_onshore_elec_s{simpl}_{clusters}.geojson"),
+        cutout=pypsaearth('cutouts/africa-2013-era5-tutorial.nc'),
+    output:
+        clustered_pop_layout="resources/pop_layout_elec_s{simpl}_{clusters}.csv"
+    resources: mem_mb=10000
+    benchmark: "benchmarks/build_clustered_population_layouts/s{simpl}_{clusters}"
+    script: "scripts/build_clustered_population_layouts.py"
+    
+    
+rule build_temperature_profiles:
+    input:
+        pop_layout_total="resources/pop_layout_total.nc",
+        pop_layout_urban="resources/pop_layout_urban.nc",
+        pop_layout_rural="resources/pop_layout_rural.nc",
+        regions_onshore=pypsaearth("resources/regions_onshore_elec_s{simpl}_{clusters}.geojson"),
+        cutout=pypsaearth('cutouts/africa-2013-era5-tutorial.nc'),
+    output:
+        temp_soil_total="resources/temp_soil_total_elec_s{simpl}_{clusters}.nc",
+        temp_soil_rural="resources/temp_soil_rural_elec_s{simpl}_{clusters}.nc",
+        temp_soil_urban="resources/temp_soil_urban_elec_s{simpl}_{clusters}.nc",
+        temp_air_total="resources/temp_air_total_elec_s{simpl}_{clusters}.nc",
+        temp_air_rural="resources/temp_air_rural_elec_s{simpl}_{clusters}.nc",
+        temp_air_urban="resources/temp_air_urban_elec_s{simpl}_{clusters}.nc"
+    resources: mem_mb=20000
+    benchmark: "benchmarks/build_temperature_profiles/s{simpl}_{clusters}"
+    script: "scripts/build_temperature_profiles.py"
+
+
+rule copy_config:
+    output: SDIR + '/configs/config.yaml'
+    threads: 1
+    resources: mem_mb=1000
+    benchmark: SDIR + "/benchmarks/copy_config"
+    script: "scripts/copy_config.py"
+
+    
+rule solve_network:
+    input:
+        overrides="data/override_component_attrs",
+        network=RDIR + "/prenetworks/elec_s{simpl}_{clusters}_{planning_horizons}.nc",
+        costs=CDIR + "costs_{planning_horizons}.csv",
+        
+    output: RDIR + "/postnetworks/elec_s{simpl}_{clusters}_{planning_horizons}.nc"
+    shadow: "shallow"
+    log:
+        solver=RDIR + "/logs/elec_s{simpl}_{clusters}_{planning_horizons}_solver.log",
+        python=RDIR + "/logs/elec_s{simpl}_{clusters}_{planning_horizons}_python.log",
+        memory=RDIR + "/logs/elec_s{simpl}_{clusters}_{planning_horizons}_memory.log",
+    threads: 4
+    resources: mem_mb=config['solving']['mem']
+    benchmark: RDIR + "/benchmarks/solve_network/elec_s{simpl}_{clusters}_{planning_horizons}"
+    script: "scripts/solve_network.py"
+
+rule make_summary:
+    input:
+        overrides="data/override_component_attrs",
+        networks=expand(
+            RDIR + "/postnetworks/elec_s{simpl}_{clusters}_{planning_horizons}.nc",
+            **config['scenario']
+        ),
+        costs=CDIR + "costs_{}.csv".format(config['scenario']['planning_horizons'][0]),
+        plots=expand(
+            RDIR + "/maps/elec_s{simpl}_{clusters}-costs-all_{planning_horizons}.pdf",
+            **config['scenario']
+        )
+    output:
+        nodal_costs=SDIR + '/csvs/nodal_costs.csv',
+        nodal_capacities=SDIR + '/csvs/nodal_capacities.csv',
+        nodal_cfs=SDIR + '/csvs/nodal_cfs.csv',
+        cfs=SDIR + '/csvs/cfs.csv',
+        costs=SDIR + '/csvs/costs.csv',
+        capacities=SDIR + '/csvs/capacities.csv',
+        curtailment=SDIR + '/csvs/curtailment.csv',
+        energy=SDIR + '/csvs/energy.csv',
+        supply=SDIR + '/csvs/supply.csv',
+        supply_energy=SDIR + '/csvs/supply_energy.csv',
+        prices=SDIR + '/csvs/prices.csv',
+        weighted_prices=SDIR + '/csvs/weighted_prices.csv',
+        market_values=SDIR + '/csvs/market_values.csv',
+        price_statistics=SDIR + '/csvs/price_statistics.csv',
+        metrics=SDIR + '/csvs/metrics.csv'
+    threads: 2
+    resources: mem_mb=10000
+    benchmark: SDIR + "/benchmarks/make_summary"
+    script: "scripts/make_summary.py"
+
+rule plot_network:
+    input:
+        overrides="data/override_component_attrs",
+        network=RDIR + "/postnetworks/elec_s{simpl}_{clusters}_{planning_horizons}.nc"
+    output:
+        map=RDIR + "/maps/elec_s{simpl}_{clusters}-costs-all_{planning_horizons}.pdf",
+    threads: 2
+    resources: mem_mb=10000
+    benchmark: RDIR + "/benchmarks/plot_network/elec_s{simpl}_{clusters}_{planning_horizons}"
+    script: "scripts/plot_network.py"
+
+rule plot_summary:
+    input:
+        costs=SDIR + '/csvs/costs.csv',
+        energy=SDIR + '/csvs/energy.csv',
+        balances=SDIR + '/csvs/supply_energy.csv'
+    output:
+        costs=SDIR + '/graphs/costs.pdf',
+        energy=SDIR + '/graphs/energy.pdf',
+        balances=SDIR + '/graphs/balances-energy.pdf'
+    threads: 2
+    resources: mem_mb=10000
+    benchmark: SDIR + "/benchmarks/plot_summary"
+    script: "scripts/plot_summary.py"
     