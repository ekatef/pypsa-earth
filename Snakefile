# SPDX-FileCopyrightText:  PyPSA-Earth and PyPSA-Eur Authors
#
# SPDX-License-Identifier: AGPL-3.0-or-later

import sys

sys.path.append("./scripts")

from os.path import normpath, exists, isdir
from shutil import copyfile, move

from snakemake.remote.HTTP import RemoteProvider as HTTPRemoteProvider

from _helpers import (
    create_country_list,
    get_last_commit_message,
    check_config_version,
    copy_default_files,
)
from build_demand_profiles import get_load_paths_gegis
from retrieve_databundle_light import datafiles_retrivedatabundle
from pathlib import Path


HTTP = HTTPRemoteProvider()

copy_default_files()


configfile: "config.default.yaml"
configfile: "configs/bundle_config.yaml"
configfile: "configs/powerplantmatching_config.yaml"
configfile: "config.yaml"


check_config_version(config=config)

config.update({"git_commit": get_last_commit_message(".")})

# convert country list according to the desired region
config["countries"] = create_country_list(config["countries"])

# create a list of iteration steps, required to solve the experimental design
# each value is used as wildcard input e.g. solution_{unc}
config["scenario"]["unc"] = [
    f"m{i}" for i in range(config["monte_carlo"]["options"]["samples"])
]


run = config.get("run", {})
RDIR = run["name"] + "/" if run.get("name") else ""
CDIR = RDIR if not run.get("shared_cutouts") else ""
SECDIR = run["sector_name"] + "/" if run.get("sector_name") else ""
SDIR = config["summary_dir"].strip("/") + f"/{SECDIR}"
RESDIR = config["results_dir"].strip("/") + f"/{SECDIR}"
COSTDIR = config["costs_dir"]

load_data_paths = get_load_paths_gegis("data", config)

if config["enable"].get("retrieve_cost_data", True):
    COSTS = "resources/" + RDIR + "costs.csv"
else:
    COSTS = "data/costs.csv"
ATLITE_NPROCESSES = config["atlite"].get("nprocesses", 4)


wildcard_constraints:
    simpl="[a-zA-Z0-9]*|all",
    clusters="[0-9]+(m|flex)?|all|min",
    ll="(v|c)([0-9\.]+|opt|all)|all",
    opts="[-+a-zA-Z0-9\.]*",
    unc="[-+a-zA-Z0-9\.]*",
    sopts="[-+a-zA-Z0-9\.\s]*",
    discountrate="[-+a-zA-Z0-9\.\s]*",
    demand="[-+a-zA-Z0-9\.\s]*",
    h2export="[0-9]+m?|all",
    planning_horizons="20[2-9][0-9]|2100",


if config["custom_rules"] is not []:
    for rule in config["custom_rules"]:

        include: rule


rule clean:
    run:
        try:
            shell("snakemake -j 1 solve_all_networks --delete-all-output")
        except:
            shell("snakemake -j 1 solve_all_networks_monte --delete-all-output")
            pass
        shell("snakemake -j 1 run_all_scenarios --delete-all-output")


rule solve_all_networks:
    input:
        expand(
            "results/" + RDIR + "networks/elec_s{simpl}_{clusters}_ec_l{ll}_{opts}.nc",
            **config["scenario"],
        ),


rule plot_all_p_nom:
    input:
        expand(
            "results/"
            + RDIR
            + "plots/elec_s{simpl}_{clusters}_ec_l{ll}_{opts}_p_nom.{ext}",
            **config["scenario"],
            ext=["png", "pdf"],
        ),


rule make_all_summaries:
    input:
        expand(
            "results/"
            + RDIR
            + "summaries/elec_s{simpl}_{clusters}_ec_l{ll}_{opts}_{country}",
            **config["scenario"],
            country=["all"] + config["countries"],
        ),


rule plot_all_summaries:
    input:
        expand(
            "results/"
            + RDIR
            + "plots/summary_{summary}_elec_s{simpl}_{clusters}_ec_l{ll}_{opts}_{country}.{ext}",
            summary=["energy", "costs"],
            **config["scenario"],
            country=["all"] + config["countries"],
            ext=["png", "pdf"],
        ),


if config["enable"].get("retrieve_databundle", True):

    rule retrieve_databundle_light:
        params:
            countries=config["countries"],
            tutorial=config["tutorial"],
            hydrobasins_level=config["renewable"]["hydro"]["hydrobasins_level"],
        output:  #expand(directory('{file}') if isdir('{file}') else '{file}', file=datafiles)
            expand("{file}", file=datafiles_retrivedatabundle(config)),
            directory("data/landcover"),
        log:
            "logs/" + RDIR + "retrieve_databundle.log",
        benchmark:
            "benchmarks/" + RDIR + "retrieve_databundle_light"
        script:
            "scripts/retrieve_databundle_light.py"


if config["enable"].get("download_osm_data", True):

    rule download_osm_data:
        params:
            countries=config["countries"],
        output:
            cables="resources/" + RDIR + "osm/raw/all_raw_cables.geojson",
            generators="resources/" + RDIR + "osm/raw/all_raw_generators.geojson",
            generators_csv="resources/" + RDIR + "osm/raw/all_raw_generators.csv",
            lines="resources/" + RDIR + "osm/raw/all_raw_lines.geojson",
            substations="resources/" + RDIR + "osm/raw/all_raw_substations.geojson",
        log:
            "logs/" + RDIR + "download_osm_data.log",
        benchmark:
            "benchmarks/" + RDIR + "download_osm_data"
        script:
            "scripts/download_osm_data.py"


rule clean_osm_data:
    params:
        crs=config["crs"],
        clean_osm_data_options=config["clean_osm_data_options"],
    input:
        cables="resources/" + RDIR + "osm/raw/all_raw_cables.geojson",
        generators="resources/" + RDIR + "osm/raw/all_raw_generators.geojson",
        lines="resources/" + RDIR + "osm/raw/all_raw_lines.geojson",
        substations="resources/" + RDIR + "osm/raw/all_raw_substations.geojson",
        country_shapes="resources/" + RDIR + "shapes/country_shapes.geojson",
        offshore_shapes="resources/" + RDIR + "shapes/offshore_shapes.geojson",
        africa_shape="resources/" + RDIR + "shapes/africa_shape.geojson",
    output:
        generators="resources/" + RDIR + "osm/clean/all_clean_generators.geojson",
        generators_csv="resources/" + RDIR + "osm/clean/all_clean_generators.csv",
        lines="resources/" + RDIR + "osm/clean/all_clean_lines.geojson",
        substations="resources/" + RDIR + "osm/clean/all_clean_substations.geojson",
    log:
        "logs/" + RDIR + "clean_osm_data.log",
    benchmark:
        "benchmarks/" + RDIR + "clean_osm_data"
    script:
        "scripts/clean_osm_data.py"


rule build_osm_network:
    params:
        build_osm_network=config.get("build_osm_network", {}),
        countries=config["countries"],
        crs=config["crs"],
    input:
        generators="resources/" + RDIR + "osm/clean/all_clean_generators.geojson",
        lines="resources/" + RDIR + "osm/clean/all_clean_lines.geojson",
        substations="resources/" + RDIR + "osm/clean/all_clean_substations.geojson",
        country_shapes="resources/" + RDIR + "shapes/country_shapes.geojson",
    output:
        lines="resources/" + RDIR + "base_network/all_lines_build_network.csv",
        converters="resources/" + RDIR + "base_network/all_converters_build_network.csv",
        transformers="resources/"
        + RDIR
        + "base_network/all_transformers_build_network.csv",
        substations="resources/" + RDIR + "base_network/all_buses_build_network.csv",
    log:
        "logs/" + RDIR + "build_osm_network.log",
    benchmark:
        "benchmarks/" + RDIR + "build_osm_network"
    script:
        "scripts/build_osm_network.py"


rule build_shapes:
    params:
        build_shape_options=config["build_shape_options"],
        crs=config["crs"],
        countries=config["countries"],
    input:
        # naturalearth='data/bundle/naturalearth/ne_10m_admin_0_countries.shp',
        # eez='data/bundle/eez/World_EEZ_v8_2014.shp',
        # nuts3='data/bundle/NUTS_2013_60M_SH/data/NUTS_RG_60M_2013.shp',
        # nuts3pop='data/bundle/nama_10r_3popgdp.tsv.gz',
        # nuts3gdp='data/bundle/nama_10r_3gdp.tsv.gz',
        eez="data/eez/eez_v11.gpkg",
    output:
        country_shapes="resources/" + RDIR + "shapes/country_shapes.geojson",
        offshore_shapes="resources/" + RDIR + "shapes/offshore_shapes.geojson",
        africa_shape="resources/" + RDIR + "shapes/africa_shape.geojson",
        gadm_shapes="resources/" + RDIR + "shapes/gadm_shapes.geojson",
    log:
        "logs/" + RDIR + "build_shapes.log",
    benchmark:
        "benchmarks/" + RDIR + "build_shapes"
    threads: 1
    resources:
        mem_mb=3096,
    script:
        "scripts/build_shapes.py"


rule base_network:
    params:
        voltages=config["electricity"]["voltages"],
        transformers=config["transformers"],
        snapshots=config["snapshots"],
        links=config["links"],
        lines=config["lines"],
        hvdc_as_lines=config["electricity"]["hvdc_as_lines"],
        countries=config["countries"],
        base_network=config["base_network"],
    input:
        osm_buses="resources/" + RDIR + "base_network/all_buses_build_network.csv",
        osm_lines="resources/" + RDIR + "base_network/all_lines_build_network.csv",
        osm_converters="resources/"
        + RDIR
        + "base_network/all_converters_build_network.csv",
        osm_transformers="resources/"
        + RDIR
        + "base_network/all_transformers_build_network.csv",
        country_shapes="resources/" + RDIR + "shapes/country_shapes.geojson",
        offshore_shapes="resources/" + RDIR + "shapes/offshore_shapes.geojson",
    output:
        "networks/" + RDIR + "base.nc",
    log:
        "logs/" + RDIR + "base_network.log",
    benchmark:
        "benchmarks/" + RDIR + "base_network"
    threads: 1
    resources:
        mem_mb=500,
    script:
        "scripts/base_network.py"


'''
rule build_bus_regions:
    params:
        alternative_clustering=config["cluster_options"]["alternative_clustering"],
        crs=config["crs"],
        countries=config["countries"],
    input:
        country_shapes="resources/" + RDIR + "shapes/country_shapes.geojson",
        offshore_shapes="resources/" + RDIR + "shapes/offshore_shapes.geojson",
        base_network="networks/" + RDIR + "base.nc",
        #gadm_shapes="resources/" + RDIR + "shapes/MAR2.geojson",
        #using this line instead of the following will test updated gadm shapes for MA.
        #To use: downlaod file from the google drive and place it in resources/" + RDIR + "shapes/
        #Link: https://drive.google.com/drive/u/1/folders/1dkW1wKBWvSY4i-XEuQFFBj242p0VdUlM
        gadm_shapes="resources/" + RDIR + "shapes/gadm_shapes.geojson",
    output:
        regions_onshore="resources/" + RDIR + "bus_regions/regions_onshore.geojson",
        regions_offshore="resources/" + RDIR + "bus_regions/regions_offshore.geojson",
    log:
        "logs/" + RDIR + "build_bus_regions.log",
    benchmark:
        "benchmarks/" + RDIR + "build_bus_regions"
    threads: 1
    resources:
        mem_mb=1000,
    script:
        "scripts/build_bus_regions.py"


def terminate_if_cutout_exists(config=config):
    """
    Check if any of the requested cutout files exist.
    If that's the case, terminate execution to avoid data loss.
    """
    config_cutouts = [
        d_value["cutout"] for tc, d_value in config["renewable"].items()
    ] + list(config["atlite"]["cutouts"].keys())

    for ct in set(config_cutouts):
        cutout_fl = "cutouts/" + CDIR + ct + ".nc"
        if os.path.exists(cutout_fl):
            raise Exception(
                "An option `build_cutout` is enabled, while a cutout file '"
                + cutout_fl
                + "' still exists and risks to be overwritten. If this is an intended behavior, please move or delete this file and re-run the rule. Otherwise, just disable the `build_cutout` rule in the config file."
            )
'''


'''
if config["enable"].get("build_cutout", False):
    # terminate_if_cutout_exists(config)

    rule build_cutout:
        params:
            snapshots=config["snapshots"],
            cutouts=config["atlite"]["cutouts"],
        input:
            onshore_shapes="resources/" + RDIR + "shapes/country_shapes.geojson",
            offshore_shapes="resources/" + RDIR + "shapes/offshore_shapes.geojson",
        output:
            "cutouts/" + CDIR + "{cutout}.nc",
        log:
            "logs/" + RDIR + "build_cutout/{cutout}.log",
        benchmark:
            "benchmarks/" + RDIR + "build_cutout_{cutout}"
        threads: ATLITE_NPROCESSES
        resources:
            mem_mb=ATLITE_NPROCESSES * 1000,
        script:
            "scripts/build_cutout.py"
'''


'''
if config["enable"].get("build_natura_raster", False):

    rule build_natura_raster:
        params:
            area_crs=config["crs"]["area_crs"],
        input:
            shapefiles_land="data/landcover",
            cutouts=expand(
                "cutouts/" + CDIR + "{cutout}.nc",
                cutout=[c["cutout"] for _, c in config["renewable"].items()],
            ),
        output:
            "resources/" + RDIR + "natura.tiff",
        log:
            "logs/" + RDIR + "build_natura_raster.log",
        benchmark:
            "benchmarks/" + RDIR + "build_natura_raster"
        script:
            "scripts/build_natura_raster.py"
'''


if not config["enable"].get("build_natura_raster", False):

    rule copy_defaultnatura_tiff:
        input:
            "data/natura/natura.tiff",
        output:
            "resources/" + RDIR + "natura.tiff",
        run:
            import shutil

            shutil.copyfile(input[0], output[0])


if config["enable"].get("retrieve_cost_data", True):

    rule retrieve_cost_data:
        input:
            HTTP.remote(
                f"raw.githubusercontent.com/PyPSA/technology-data/{config['costs']['version']}/outputs/costs_{config['costs']['year']}.csv",
                keep_local=True,
            ),
        output:
            COSTS,
        log:
            "logs/" + RDIR + "retrieve_cost_data.log",
        resources:
            mem_mb=5000,
        run:
            move(input[0], output[0])

    rule retrieve_cost_data_flexible:
        input:
            HTTP.remote(
                f"raw.githubusercontent.com/PyPSA/technology-data/{config['costs']['version']}/outputs/costs"
                + "_{planning_horizons}.csv",
                keep_local=True,
            ),
        output:
            costs=COSTDIR + "costs_{planning_horizons}.csv",
        resources:
            mem_mb=5000,
        run:
            move(input[0], output[0])


rule build_demand_profiles:
    params:
        snapshots=config["snapshots"],
        load_options=config["load_options"],
        countries=config["countries"],
    input:
        base_network="networks/" + RDIR + "base.nc",
        regions="resources/" + RDIR + "bus_regions/regions_onshore.geojson",
        load=load_data_paths,
        #gadm_shapes="resources/" + RDIR + "shapes/MAR2.geojson",
        #using this line instead of the following will test updated gadm shapes for MA.
        #To use: downlaod file from the google drive and place it in resources/" + RDIR + "shapes/
        #Link: https://drive.google.com/drive/u/1/folders/1dkW1wKBWvSY4i-XEuQFFBj242p0VdUlM
        gadm_shapes="resources/" + RDIR + "shapes/gadm_shapes.geojson",
    output:
        "resources/" + RDIR + "demand_profiles.csv",
    log:
        "logs/" + RDIR + "build_demand_profiles.log",
    benchmark:
        "benchmarks/" + RDIR + "build_demand_profiles"
    threads: 1
    resources:
        mem_mb=3000,
    script:
        "scripts/build_demand_profiles.py"


rule build_renewable_profiles:
    params:
        crs=config["crs"],
        renewable=config["renewable"],
        countries=config["countries"],
        alternative_clustering=config["cluster_options"]["alternative_clustering"],
    input:
        natura="resources/" + RDIR + "natura.tiff",
        copernicus="data/copernicus/PROBAV_LC100_global_v3.0.1_2019-nrt_Discrete-Classification-map_EPSG-4326.tif",
        gebco="data/gebco/GEBCO_2021_TID.nc",
        country_shapes="resources/" + RDIR + "shapes/country_shapes.geojson",
        offshore_shapes="resources/" + RDIR + "shapes/offshore_shapes.geojson",
        hydro_capacities="data/hydro_capacities.csv",
        eia_hydro_generation="data/eia_hydro_annual_generation.csv",
        powerplants="resources/" + RDIR + "powerplants.csv",
        regions=lambda w: (
            "resources/" + RDIR + "bus_regions/regions_onshore.geojson"
            if w.technology in ("onwind", "solar", "hydro", "csp")
            else "resources/" + RDIR + "bus_regions/regions_offshore.geojson"
        ),
        # cutout=lambda w: "cutouts/"
        # + CDIR
        # + config["renewable"][w.technology]["cutout"]
        # + ".nc",
    output:
        profile="resources/" + RDIR + "renewable_profiles/profile_{technology}.nc",
    log:
        "logs/" + RDIR + "build_renewable_profile_{technology}.log",
    benchmark:
        "benchmarks/" + RDIR + "build_renewable_profiles_{technology}"
    threads: ATLITE_NPROCESSES
    resources:
        mem_mb=ATLITE_NPROCESSES * 5000,
    script:
        "scripts/build_renewable_profiles.py"


rule build_powerplants:
    params:
        geo_crs=config["crs"]["geo_crs"],
        countries=config["countries"],
        gadm_layer_id=config["build_shape_options"]["gadm_layer_id"],
        alternative_clustering=config["cluster_options"]["alternative_clustering"],
        powerplants_filter=config["electricity"]["powerplants_filter"],
    input:
        base_network="networks/" + RDIR + "base.nc",
        pm_config="configs/powerplantmatching_config.yaml",
        custom_powerplants="data/custom_powerplants.csv",
        osm_powerplants="resources/" + RDIR + "osm/clean/all_clean_generators.csv",
        #gadm_shapes="resources/" + RDIR + "shapes/MAR2.geojson",
        #using this line instead of the following will test updated gadm shapes for MA.
        #To use: downlaod file from the google drive and place it in resources/" + RDIR + "shapes/
        #Link: https://drive.google.com/drive/u/1/folders/1dkW1wKBWvSY4i-XEuQFFBj242p0VdUlM
        gadm_shapes="resources/" + RDIR + "shapes/gadm_shapes.geojson",
    output:
        powerplants="resources/" + RDIR + "powerplants.csv",
        powerplants_osm2pm="resources/" + RDIR + "powerplants_osm2pm.csv",
    log:
        "logs/" + RDIR + "build_powerplants.log",
    benchmark:
        "benchmarks/" + RDIR + "build_powerplants"
    threads: 1
    resources:
        mem_mb=500,
    script:
        "scripts/build_powerplants.py"


rule build_egs_potentials:
    params:
        enhanced_geothermal=config["renewable"]["enhanced_geothermal"],
    input:
        egs_capex="data/p100_h0/Total_CAPEX_USDmm.tif",
        egs_opex="data/p100_h0/Average_OPEX_cUSDkW-h.tif",
        egs_gen="data/p100_h0/Average_Electric_Energy_Output_MWhyear.tif",
        shapes="resources/" + RDIR + "bus_regions/regions_onshore.geojson",
    output:
        egs_potentials="resources/" + RDIR + "egs_potential.csv",
    threads: 2
    resources:
        mem_mb=10000,
    benchmark:
        RDIR + "/benchmarks/build_egs_potentials/egs_potential"
    script:
        "scripts/build_egs_potentials.py"


rule add_electricity:
    params:
        countries=config["countries"],
        costs=config["costs"],
        conventional=config.get("conventional", {}),
        electricity=config["electricity"],
        alternative_clustering=config["cluster_options"]["alternative_clustering"],
        renewable=config["renewable"],
        length_factor=config["lines"]["length_factor"],
    input:
        **{
            f"profile_{tech}": "resources/"
            + RDIR
            + f"renewable_profiles/profile_{tech}.nc"
            for tech in config["renewable"]
            if tech in config["electricity"]["renewable_carriers"]
        },
        **{
            f"conventional_{carrier}_{attr}": fn
            for carrier, d in config.get("conventional", {None: {}}).items()
            for attr, fn in d.items()
            if str(fn).startswith("data/")
        },
        base_network="networks/" + RDIR + "base.nc",
        tech_costs=COSTS,
        powerplants="resources/" + RDIR + "powerplants.csv",
        #gadm_shapes="resources/" + RDIR + "shapes/MAR2.geojson",
        #using this line instead of the following will test updated gadm shapes for MA.
        #To use: downlaod file from the google drive and place it in resources/" + RDIR + "shapes/
        #Link: https://drive.google.com/drive/u/1/folders/1dkW1wKBWvSY4i-XEuQFFBj242p0VdUlM
        gadm_shapes="resources/" + RDIR + "shapes/gadm_shapes.geojson",
        hydro_capacities="data/hydro_capacities.csv",
        demand_profiles="resources/" + RDIR + "demand_profiles.csv",
        egs_potentials="resources/" + RDIR + "egs_potential.csv",
    output:
        "networks/" + RDIR + "elec.nc",
    log:
        "logs/" + RDIR + "add_electricity.log",
    benchmark:
        "benchmarks/" + RDIR + "add_electricity"
    threads: 1
    resources:
        mem_mb=3000,
    script:
        "scripts/add_electricity.py"


'''
rule simplify_network:
    params:
        renewable=config["renewable"],
        geo_crs=config["crs"]["geo_crs"],
        cluster_options=config["cluster_options"],
        countries=config["countries"],
        build_shape_options=config["build_shape_options"],
        electricity=config["electricity"],
        costs=config["costs"],
        config_lines=config["lines"],
        config_links=config["links"],
        focus_weights=config.get("focus_weights", None),
    input:
        network="networks/" + RDIR + "elec.nc",
        tech_costs=COSTS,
        regions_onshore="resources/" + RDIR + "bus_regions/regions_onshore.geojson",
        regions_offshore="resources/" + RDIR + "bus_regions/regions_offshore.geojson",
    output:
        network="networks/" + RDIR + "elec_s{simpl}.nc",
        regions_onshore="resources/"
        + RDIR
        + "bus_regions/regions_onshore_elec_s{simpl}.geojson",
        regions_offshore="resources/"
        + RDIR
        + "bus_regions/regions_offshore_elec_s{simpl}.geojson",
        busmap="resources/" + RDIR + "bus_regions/busmap_elec_s{simpl}.csv",
        connection_costs="resources/"
        + RDIR
        + "bus_regions/connection_costs_s{simpl}.csv",
    log:
        "logs/" + RDIR + "simplify_network/elec_s{simpl}.log",
    benchmark:
        "benchmarks/" + RDIR + "simplify_network/elec_s{simpl}"
    threads: 1
    resources:
        mem_mb=4000,
    script:
        "scripts/simplify_network.py"
'''


if config["augmented_line_connection"].get("add_to_snakefile", False) == True:

    rule cluster_network:
        params:
            build_shape_options=config["build_shape_options"],
            electricity=config["electricity"],
            costs=config["costs"],
            length_factor=config["lines"]["length_factor"],
            renewable=config["renewable"],
            geo_crs=config["crs"]["geo_crs"],
            countries=config["countries"],
            cluster_options=config["cluster_options"],
            focus_weights=config.get("focus_weights", None),
            #custom_busmap=config["enable"].get("custom_busmap", False)
        input:
            network="networks/" + RDIR + "elec_s{simpl}.nc",
            country_shapes="resources/" + RDIR + "shapes/country_shapes.geojson",
            regions_onshore="resources/"
            + RDIR
            + "bus_regions/regions_onshore_elec_s{simpl}.geojson",
            regions_offshore="resources/"
            + RDIR
            + "bus_regions/regions_offshore_elec_s{simpl}.geojson",
            #gadm_shapes="resources/" + RDIR + "shapes/MAR2.geojson",
            #using this line instead of the following will test updated gadm shapes for MA.
            #To use: downlaod file from the google drive and place it in resources/" + RDIR + "shapes/
            #Link: https://drive.google.com/drive/u/1/folders/1dkW1wKBWvSY4i-XEuQFFBj242p0VdUlM
            gadm_shapes="resources/" + RDIR + "shapes/gadm_shapes.geojson",
            # busmap=ancient('resources/" + RDIR + "bus_regions/busmap_elec_s{simpl}.csv'),
            # custom_busmap=("data/custom_busmap_elec_s{simpl}_{clusters}.csv"
            #                if config["enable"].get("custom_busmap", False) else []),
            tech_costs=COSTS,
        output:
            network="networks/" + RDIR + "elec_s{simpl}_{clusters}_pre_augmentation.nc",
            regions_onshore="resources/"
            + RDIR
            + "bus_regions/regions_onshore_elec_s{simpl}_{clusters}.geojson",
            regions_offshore="resources/"
            + RDIR
            + "bus_regions/regions_offshore_elec_s{simpl}_{clusters}.geojson",
            busmap="resources/"
            + RDIR
            + "bus_regions/busmap_elec_s{simpl}_{clusters}.csv",
            linemap="resources/"
            + RDIR
            + "bus_regions/linemap_elec_s{simpl}_{clusters}.csv",
        log:
            "logs/" + RDIR + "cluster_network/elec_s{simpl}_{clusters}.log",
        benchmark:
            "benchmarks/" + RDIR + "cluster_network/elec_s{simpl}_{clusters}"
        threads: 1
        resources:
            mem_mb=3000,
        script:
            "scripts/cluster_network.py"

    rule augmented_line_connections:
        params:
            lines=config["lines"],
            augmented_line_connection=config["augmented_line_connection"],
            hvdc_as_lines=config["electricity"]["hvdc_as_lines"],
            electricity=config["electricity"],
            costs=config["costs"],
        input:
            tech_costs=COSTS,
            network="networks/" + RDIR + "elec_s{simpl}_{clusters}_pre_augmentation.nc",
            regions_onshore="resources/"
            + RDIR
            + "bus_regions/regions_onshore_elec_s{simpl}_{clusters}.geojson",
            regions_offshore="resources/"
            + RDIR
            + "bus_regions/regions_offshore_elec_s{simpl}_{clusters}.geojson",
        output:
            network="networks/" + RDIR + "elec_s{simpl}_{clusters}.nc",
        log:
            "logs/" + RDIR + "augmented_line_connections/elec_s{simpl}_{clusters}.log",
        benchmark:
            "benchmarks/" + RDIR + "augmented_line_connections/elec_s{simpl}_{clusters}"
        threads: 1
        resources:
            mem_mb=3000,
        script:
            "scripts/augmented_line_connections.py"


if config["augmented_line_connection"].get("add_to_snakefile", False) == False:

    rule cluster_network:
        params:
            build_shape_options=config["build_shape_options"],
            electricity=config["electricity"],
            costs=config["costs"],
            length_factor=config["lines"]["length_factor"],
            renewable=config["renewable"],
            geo_crs=config["crs"]["geo_crs"],
            countries=config["countries"],
            gadm_layer_id=config["build_shape_options"]["gadm_layer_id"],
            cluster_options=config["cluster_options"],
        input:
            network="networks/" + RDIR + "elec_s{simpl}.nc",
            country_shapes="resources/" + RDIR + "shapes/country_shapes.geojson",
            regions_onshore="resources/"
            + RDIR
            + "bus_regions/regions_onshore_elec_s{simpl}.geojson",
            regions_offshore="resources/"
            + RDIR
            + "bus_regions/regions_offshore_elec_s{simpl}.geojson",
            #gadm_shapes="resources/" + RDIR + "shapes/MAR2.geojson",
            #using this line instead of the following will test updated gadm shapes for MA.
            #To use: downlaod file from the google drive and place it in resources/" + RDIR + "shapes/
            #Link: https://drive.google.com/drive/u/1/folders/1dkW1wKBWvSY4i-XEuQFFBj242p0VdUlM
            gadm_shapes="resources/" + RDIR + "shapes/gadm_shapes.geojson",
            # busmap=ancient('resources/" + RDIR + "bus_regions/busmap_elec_s{simpl}.csv'),
            # custom_busmap=("data/custom_busmap_elec_s{simpl}_{clusters}.csv"
            #                if config["enable"].get("custom_busmap", False) else []),
            tech_costs=COSTS,
        output:
            network="networks/" + RDIR + "elec_s{simpl}_{clusters}.nc",
            regions_onshore="resources/"
            + RDIR
            + "bus_regions/regions_onshore_elec_s{simpl}_{clusters}.geojson",
            regions_offshore="resources/"
            + RDIR
            + "bus_regions/regions_offshore_elec_s{simpl}_{clusters}.geojson",
            busmap="resources/"
            + RDIR
            + "bus_regions/busmap_elec_s{simpl}_{clusters}.csv",
            linemap="resources/"
            + RDIR
            + "bus_regions/linemap_elec_s{simpl}_{clusters}.csv",
        log:
            "logs/" + RDIR + "cluster_network/elec_s{simpl}_{clusters}.log",
        benchmark:
            "benchmarks/" + RDIR + "cluster_network/elec_s{simpl}_{clusters}"
        threads: 1
        resources:
            mem_mb=3000,
        script:
            "scripts/cluster_network.py"


rule add_extra_components:
    input:
        network="networks/" + RDIR + "elec_s{simpl}_{clusters}.nc",
        tech_costs=COSTS,
    output:
        "networks/" + RDIR + "elec_s{simpl}_{clusters}_ec.nc",
    log:
        "logs/" + RDIR + "add_extra_components/elec_s{simpl}_{clusters}.log",
    benchmark:
        "benchmarks/" + RDIR + "add_extra_components/elec_s{simpl}_{clusters}_ec"
    threads: 1
    resources:
        mem_mb=3000,
    script:
        "scripts/add_extra_components.py"


rule prepare_network:
    params:
        links=config["links"],
        lines=config["lines"],
        s_max_pu=config["lines"]["s_max_pu"],
        electricity=config["electricity"],
        costs=config["costs"],
    input:
        "networks/" + RDIR + "elec_s{simpl}_{clusters}_ec.nc",
        tech_costs=COSTS,
    output:
        "networks/" + RDIR + "elec_s{simpl}_{clusters}_ec_l{ll}_{opts}.nc",
    log:
        "logs/" + RDIR + "prepare_network/elec_s{simpl}_{clusters}_ec_l{ll}_{opts}.log",
    benchmark:
        (
            "benchmarks/"
            + RDIR
            + "prepare_network/elec_s{simpl}_{clusters}_ec_l{ll}_{opts}"
        )
    threads: 1
    resources:
        mem_mb=4000,
    script:
        "scripts/prepare_network.py"


rule build_industrial_heating_costs:
    params:
        cost_year=config["costs"]["year"],
    input:
        costs=COSTS,
    output:
        industry_heating_costs="resources/" + SECDIR + "industrial_heating_costs.csv",
    threads: 1
    log:
        "logs/" + SECDIR + "build_industrial_heating_costs.log",
    resources:
        mem_mb=2000,
    script:
        "scripts/build_industrial_heating_costs.py"


rule build_industrial_heating_demands:
    input:
        demand_data="dummy/translated_to_us.geojson",
        regions=(
            "resources/"
            + RDIR
            + "bus_regions/regions_onshore_elec_s{simpl}_{clusters}.geojson"
        ),
    output:
        industrial_heating_egs_supply_curves=(
            "resources/"
            + SECDIR
            + "industrial_heating_egs_supply_curves_s{simpl}_{clusters}.csv"
        ),
        industrial_heating_demands=(
            "resources/"
            + SECDIR
            + "industrial_heating_demands_s{simpl}_{clusters}.csv"
        ),
    threads: 1
    log:
        "logs/" + SECDIR + "build_industrial_heating_demand_s{simpl}_{clusters}.log",
    resources:
        mem_mb=2000,
    script:
        "scripts/build_industrial_heating_demand.py"


def memory(w):
    factor = 3.0
    for o in w.opts.split("-"):
        m = re.match(r"^(\d+)h$", o, re.IGNORECASE)
        if m is not None:
            factor /= int(m.group(1))
            break
    for o in w.opts.split("-"):
        m = re.match(r"^(\d+)seg$", o, re.IGNORECASE)
        if m is not None:
            factor *= int(m.group(1)) / 8760
            break
    if w.clusters.endswith("m"):
        return int(factor * (18000 + 180 * int(w.clusters[:-1])))
    elif w.clusters.endswith("flex"):
        return int(factor * (18000 + 180 * int(w.clusters[:-4])))
    elif w.clusters == "all":
        return int(factor * (18000 + 180 * 4000))
    elif w.clusters == "min":
        return int(factor * (18000 + 180 * 20))
    else:
        return int(factor * (10000 + 195 * int(w.clusters)))


if config["monte_carlo"]["options"].get("add_to_snakefile", False) == False:

    rule solve_network:
        params:
            solving=config["solving"],
            augmented_line_connection=config["augmented_line_connection"],
        input:
            network="networks/" + RDIR + "elec_s{simpl}_{clusters}_ec_l{ll}_{opts}.nc",
        output:
            "results/" + RDIR + "networks/elec_s{simpl}_{clusters}_ec_l{ll}_{opts}.nc",
        log:
            solver=normpath(
                "logs/"
                + RDIR
                + "solve_network/elec_s{simpl}_{clusters}_ec_l{ll}_{opts}_solver.log"
            ),
            python="logs/"
            + RDIR
            + "solve_network/elec_s{simpl}_{clusters}_ec_l{ll}_{opts}_python.log",
        benchmark:
            (
                "benchmarks/"
                + RDIR
                + "solve_network/elec_s{simpl}_{clusters}_ec_l{ll}_{opts}"
            )
        threads: 20
        resources:
            mem=memory,
        shadow:
            "copy-minimal" if os.name == "nt" else "shallow"
        script:
            "scripts/solve_network.py"


if config["monte_carlo"]["options"].get("add_to_snakefile", False) == True:

    rule monte_carlo:
        params:
            monte_carlo=config["monte_carlo"],
        input:
            "networks/" + RDIR + "elec_s{simpl}_{clusters}_ec_l{ll}_{opts}.nc",
        output:
            "networks/" + RDIR + "elec_s{simpl}_{clusters}_ec_l{ll}_{opts}_{unc}.nc",
        log:
            "logs/"
            + RDIR
            + "prepare_network/elec_s{simpl}_{clusters}_ec_l{ll}_{opts}_{unc}.log",
        benchmark:
            (
                "benchmarks/"
                + RDIR
                + "prepare_network/elec_s{simpl}_{clusters}_ec_l{ll}_{opts}_{unc}"
            )
        threads: 1
        resources:
            mem_mb=4000,
        script:
            "scripts/monte_carlo.py"

    rule solve_monte:
        input:
            expand(
                "networks/"
                + RDIR
                + "elec_s{simpl}_{clusters}_ec_l{ll}_{opts}_{unc}.nc",
                **config["scenario"],
            ),

    rule solve_network:
        params:
            solving=config["solving"],
            augmented_line_connection=config["augmented_line_connection"],
        input:
            network="networks/"
            + RDIR
            + "elec_s{simpl}_{clusters}_ec_l{ll}_{opts}_{unc}.nc",
        output:
            "results/"
            + RDIR
            + "networks/elec_s{simpl}_{clusters}_ec_l{ll}_{opts}_{unc}.nc",
        log:
            solver=normpath(
                "logs/"
                + RDIR
                + "solve_network/elec_s{simpl}_{clusters}_ec_l{ll}_{opts}_{unc}_solver.log"
            ),
            python="logs/"
            + RDIR
            + "solve_network/elec_s{simpl}_{clusters}_ec_l{ll}_{opts}_{unc}_python.log",
            memory="logs/"
            + RDIR
            + "solve_network/elec_s{simpl}_{clusters}_ec_l{ll}_{opts}_{unc}_memory.log",
        benchmark:
            (
                "benchmarks/"
                + RDIR
                + "solve_network/elec_s{simpl}_{clusters}_ec_l{ll}_{opts}_{unc}"
            )
        threads: 20
        resources:
            mem_mb=memory,
        shadow:
            "shallow"
        script:
            "scripts/solve_network.py"

    rule solve_all_networks_monte:
        input:
            expand(
                "results/"
                + RDIR
                + "networks/elec_s{simpl}_{clusters}_ec_l{ll}_{opts}_{unc}.nc",
                **config["scenario"],
            ),


def input_make_summary(w):
    # It's mildly hacky to include the separate costs input as first entry
    if w.ll.endswith("all"):
        ll = config["scenario"]["ll"]
        if len(w.ll) == 4:
            ll = [l for l in ll if l[0] == w.ll[0]]
    else:
        ll = w.ll
    return [COSTS] + expand(
        "results/" + RDIR + "networks/elec_s{simpl}_{clusters}_ec_l{ll}_{opts}.nc",
        ll=ll,
        **{
            k: config["scenario"][k] if getattr(w, k) == "all" else getattr(w, k)
            for k in ["simpl", "clusters", "opts"]
        },
    )


rule make_summary:
    params:
        electricity=config["electricity"],
        costs=config["costs"],
        ll=config["scenario"]["ll"],
        scenario=config["scenario"],
    input:
        input_make_summary,
        tech_costs=COSTS,
    output:
        directory(
            "results/"
            + RDIR
            + "summaries/elec_s{simpl}_{clusters}_ec_l{ll}_{opts}_{country}"
        ),
    log:
        "logs/"
        + RDIR
        + "make_summary/elec_s{simpl}_{clusters}_ec_l{ll}_{opts}_{country}.log",
    script:
        "scripts/make_summary.py"


rule prepare_sector_networks:
    input:
        expand(
            RESDIR
            + "prenetworks/elec_s{simpl}_{clusters}_ec_l{ll}_{opts}_{sopts}_{planning_horizons}_{discountrate}_{demand}.nc",
            **config["scenario"],
            **config["costs"],
        ),


rule override_res_all_nets:
    input:
        expand(
            RESDIR
            + "prenetworks/elec_s{simpl}_{clusters}_ec_l{ll}_{opts}_{sopts}_{planning_horizons}_{discountrate}_{demand}_presec.nc",
            **config["scenario"],
            **config["costs"],
            **config["export"],
        ),


rule solve_sector_networks:
    input:
        expand(
            RESDIR
            + "postnetworks/elec_s{simpl}_{clusters}_ec_l{ll}_{opts}_{sopts}_{planning_horizons}_{discountrate}_{demand}_{h2export}export.nc",
            **config["scenario"],
            **config["costs"],
            **config["export"],
        ),


rule prepare_ports:
    params:
        custom_export=config["custom_data"]["export_ports"],
    output:
        ports="resources/" + SECDIR + "ports.csv",
        export_ports="resources/" + SECDIR + "export_ports.csv",
    script:
        "scripts/prepare_ports.py"


rule prepare_airports:
    params:
        airport_sizing_factor=config["sector"]["airport_sizing_factor"],
        airport_custom_data=config["custom_data"]["airports"],
    output:
        ports="resources/" + SECDIR + "airports.csv",
    script:
        "scripts/prepare_airports.py"


rule prepare_urban_percent:
    output:
        urban_percent="resources/" + SECDIR + "urban_percent.csv",
    script:
        "scripts/prepare_urban_percent.py"


rule prepare_transport_data_input:
    output:
        transport_data_input="resources/" + SECDIR + "transport_data.csv",
    script:
        "scripts/prepare_transport_data_input.py"


if not config["custom_data"]["gas_network"]:

    rule prepare_gas_network:
        params:
            gas_config=config["sector"]["gas"],
            alternative_clustering=config["cluster_options"]["alternative_clustering"],
            countries_list=config["countries"],
            layer_id=config["build_shape_options"]["gadm_layer_id"],
            update=config["build_shape_options"]["update_file"],
            out_logging=config["build_shape_options"]["out_logging"],
            year=config["build_shape_options"]["year"],
            nprocesses=config["build_shape_options"]["nprocesses"],
            contended_flag=config["build_shape_options"]["contended_flag"],
            geo_crs=config["crs"]["geo_crs"],
            custom_gas_network=config["custom_data"]["gas_network"],
        input:
            regions_onshore="resources/"
            + RDIR
            + "bus_regions/regions_onshore_elec_s{simpl}_{clusters}.geojson",
        output:
            clustered_gas_network="resources/"
            + SECDIR
            + "gas_networks/gas_network_elec_s{simpl}_{clusters}.csv",
            # TODO: Should be a own snakemake rule
            # gas_network_fig_1="resources/gas_networks/existing_gas_pipelines_{simpl}_{clusters}.png",
            # gas_network_fig_2="resources/gas_networks/clustered_gas_pipelines_{simpl}_{clusters}.png",
        script:
            "scripts/prepare_gas_network.py"


rule prepare_sector_network:
    params:
        costs=config["costs"],
        electricity=config["electricity"],
    input:
        network=RESDIR
        + "prenetworks/elec_s{simpl}_{clusters}_ec_l{ll}_{opts}_{sopts}_{planning_horizons}_{discountrate}_{demand}_presec.nc",
        costs=COSTDIR + "costs_{planning_horizons}.csv",
        h2_cavern="data/hydrogen_salt_cavern_potentials.csv",
        nodal_energy_totals="resources/"
        + SECDIR
        + "demand/heat/nodal_energy_heat_totals_{demand}_s{simpl}_{clusters}_{planning_horizons}.csv",
        transport="resources/"
        + SECDIR
        + "demand/transport_{demand}_s{simpl}_{clusters}_{planning_horizons}.csv",
        avail_profile="resources/"
        + SECDIR
        + "pattern_profiles/avail_profile_{demand}_s{simpl}_{clusters}_{planning_horizons}.csv",
        dsm_profile="resources/"
        + SECDIR
        + "pattern_profiles/dsm_profile_{demand}_s{simpl}_{clusters}_{planning_horizons}.csv",
        nodal_transport_data="resources/"
        + SECDIR
        + "demand/nodal_transport_data_{demand}_s{simpl}_{clusters}_{planning_horizons}.csv",
        overrides="data/override_component_attrs",
        clustered_pop_layout="resources/"
        + SECDIR
        + "population_shares/pop_layout_elec_s{simpl}_{clusters}_{planning_horizons}.csv",
        industrial_demand="resources/"
        + SECDIR
        + "demand/industrial_energy_demand_per_node_elec_s{simpl}_{clusters}_{planning_horizons}_{demand}.csv",
        energy_totals="resources/"
        + SECDIR
        + "energy_totals_{demand}_{planning_horizons}.csv",
        airports="resources/" + SECDIR + "airports.csv",
        ports="resources/" + SECDIR + "ports.csv",
        heat_demand="resources/"
        + SECDIR
        + "demand/heat/heat_demand_{demand}_s{simpl}_{clusters}_{planning_horizons}.csv",
        ashp_cop="resources/"
        + SECDIR
        + "demand/heat/ashp_cop_{demand}_s{simpl}_{clusters}_{planning_horizons}.csv",
        gshp_cop="resources/"
        + SECDIR
        + "demand/heat/gshp_cop_{demand}_s{simpl}_{clusters}_{planning_horizons}.csv",
        solar_thermal="resources/"
        + SECDIR
        + "demand/heat/solar_thermal_{demand}_s{simpl}_{clusters}_{planning_horizons}.csv",
        district_heat_share="resources/"
        + SECDIR
        + "demand/heat/district_heat_share_{demand}_s{simpl}_{clusters}_{planning_horizons}.csv",
        biomass_transport_costs="data/temp_hard_coded/biomass_transport_costs.csv",
        shapes_path="resources/"
        + RDIR
        + "bus_regions/regions_onshore_elec_s{simpl}_{clusters}.geojson",
        pipelines=(
            "data/custom/pipelines.csv"
            if config["custom_data"]["gas_network"]
            else "resources/"
            + SECDIR
            + "gas_networks/gas_network_elec_s{simpl}_{clusters}.csv"
        ),
        industrial_heating_egs_supply_curves=(
            "resources/"
            + SECDIR
            + "industrial_heating_egs_supply_curves_s{simpl}_{clusters}.csv"
        ),
        industrial_heating_demands=(
            "resources/"
            + SECDIR
            + "industrial_heating_demands_s{simpl}_{clusters}.csv"
        ),
        industrial_heating_costs=(
            "resources/"
            + SECDIR
            + "industrial_heating_costs.csv",
        )
    output:
        RESDIR
        + "prenetworks/elec_s{simpl}_{clusters}_ec_l{ll}_{opts}_{sopts}_{planning_horizons}_{discountrate}_{demand}.nc",
    threads: 1
    resources:
        mem_mb=2000,
    benchmark:
        (
            RESDIR
            + "benchmarks/prepare_network/elec_s{simpl}_{clusters}_ec_l{ll}_{opts}_{sopts}_{planning_horizons}_{discountrate}_{demand}"
        )
    script:
        "scripts/prepare_sector_network.py"


rule build_ship_profile:
    params:
        snapshots=config["snapshots"],
        ship_opts=config["export"]["ship"],
    output:
        ship_profile="resources/" + SECDIR + "ship_profile_{h2export}TWh.csv",
    script:
        "scripts/build_ship_profile.py"


rule add_export:
    params:
        gadm_level=config["sector"]["gadm_level"],
        alternative_clustering=config["cluster_options"]["alternative_clustering"],
        store=config["export"]["store"],
        store_capital_costs=config["export"]["store_capital_costs"],
        export_profile=config["export"]["export_profile"],
        export_endogenous=config["export"]["endogenous"],
        endogenous_price=config["export"]["endogenous_price"],
        snapshots=config["snapshots"],
        costs=config["costs"],
    input:
        overrides="data/override_component_attrs",
        export_ports="resources/" + SECDIR + "export_ports.csv",
        costs=COSTDIR + "costs_{planning_horizons}.csv",
        ship_profile="resources/" + SECDIR + "ship_profile_{h2export}TWh.csv",
        network=RESDIR
        + "prenetworks/elec_s{simpl}_{clusters}_ec_l{ll}_{opts}_{sopts}_{planning_horizons}_{discountrate}_{demand}.nc",
        shapes_path="resources/"
        + RDIR
        + "bus_regions/regions_onshore_elec_s{simpl}_{clusters}.geojson",
    output:
        RESDIR
        + "prenetworks/elec_s{simpl}_{clusters}_ec_l{ll}_{opts}_{sopts}_{planning_horizons}_{discountrate}_{demand}_{h2export}export.nc",
    script:
        "scripts/add_export.py"


rule override_respot:
    params:
        run=run["name"],
        custom_data=config["custom_data"],
        countries=config["countries"],
    input:
        **{
            f"custom_res_pot_{tech}_{planning_horizons}_{discountrate}": "resources/"
            + SECDIR
            + f"custom_renewables/{tech}_{planning_horizons}_{discountrate}_potential.csv"
            for tech in config["custom_data"]["renewables"]
            for discountrate in config["costs"]["discountrate"]
            for planning_horizons in config["scenario"]["planning_horizons"]
        },
        **{
            f"custom_res_ins_{tech}_{planning_horizons}_{discountrate}": "resources/"
            + SECDIR
            + f"custom_renewables/{tech}_{planning_horizons}_{discountrate}_installable.csv"
            for tech in config["custom_data"]["renewables"]
            for discountrate in config["costs"]["discountrate"]
            for planning_horizons in config["scenario"]["planning_horizons"]
        },
        overrides="data/override_component_attrs",
        network="networks/" + RDIR + "elec_s{simpl}_{clusters}_ec_l{ll}_{opts}.nc",
        energy_totals="resources/"
        + SECDIR
        + "energy_totals_{demand}_{planning_horizons}.csv",
    output:
        RESDIR
        + "prenetworks/elec_s{simpl}_{clusters}_ec_l{ll}_{opts}_{sopts}_{planning_horizons}_{discountrate}_{demand}_presec.nc",
    script:
        "scripts/override_respot.py"


rule prepare_transport_data:
    input:
        network="networks/" + RDIR + "elec_s{simpl}_{clusters}.nc",
        energy_totals_name="resources/"
        + SECDIR
        + "energy_totals_{demand}_{planning_horizons}.csv",
        traffic_data_KFZ="data/emobility/KFZ__count",
        traffic_data_Pkw="data/emobility/Pkw__count",
        transport_name="resources/" + SECDIR + "transport_data.csv",
        clustered_pop_layout="resources/"
        + SECDIR
        + "population_shares/pop_layout_elec_s{simpl}_{clusters}_{planning_horizons}.csv",
        temp_air_total="resources/"
        + SECDIR
        + "temperatures/temp_air_total_elec_s{simpl}_{clusters}_{planning_horizons}.nc",
    output:
        # nodal_energy_totals="resources/nodal_energy_totals_s{simpl}_{clusters}.csv",
        transport="resources/"
        + SECDIR
        + "demand/transport_{demand}_s{simpl}_{clusters}_{planning_horizons}.csv",
        avail_profile="resources/"
        + SECDIR
        + "pattern_profiles/avail_profile_{demand}_s{simpl}_{clusters}_{planning_horizons}.csv",
        dsm_profile="resources/"
        + SECDIR
        + "pattern_profiles/dsm_profile_{demand}_s{simpl}_{clusters}_{planning_horizons}.csv",
        nodal_transport_data="resources/"
        + SECDIR
        + "demand/nodal_transport_data_{demand}_s{simpl}_{clusters}_{planning_horizons}.csv",
    script:
        "scripts/prepare_transport_data.py"


rule build_cop_profiles:
    params:
        heat_pump_sink_T=config["sector"]["heat_pump_sink_T"],
    input:
        temp_soil_total="resources/"
        + SECDIR
        + "temperatures/temp_soil_total_elec_s{simpl}_{clusters}_{planning_horizons}.nc",
        temp_soil_rural="resources/"
        + SECDIR
        + "temperatures/temp_soil_rural_elec_s{simpl}_{clusters}_{planning_horizons}.nc",
        temp_soil_urban="resources/"
        + SECDIR
        + "temperatures/temp_soil_urban_elec_s{simpl}_{clusters}_{planning_horizons}.nc",
        temp_air_total="resources/"
        + SECDIR
        + "temperatures/temp_air_total_elec_s{simpl}_{clusters}_{planning_horizons}.nc",
        temp_air_rural="resources/"
        + SECDIR
        + "temperatures/temp_air_rural_elec_s{simpl}_{clusters}_{planning_horizons}.nc",
        temp_air_urban="resources/"
        + SECDIR
        + "temperatures/temp_air_urban_elec_s{simpl}_{clusters}_{planning_horizons}.nc",
    output:
        cop_soil_total="resources/"
        + SECDIR
        + "cops/cop_soil_total_elec_s{simpl}_{clusters}_{planning_horizons}.nc",
        cop_soil_rural="resources/"
        + SECDIR
        + "cops/cop_soil_rural_elec_s{simpl}_{clusters}_{planning_horizons}.nc",
        cop_soil_urban="resources/"
        + SECDIR
        + "cops/cop_soil_urban_elec_s{simpl}_{clusters}_{planning_horizons}.nc",
        cop_air_total="resources/"
        + SECDIR
        + "cops/cop_air_total_elec_s{simpl}_{clusters}_{planning_horizons}.nc",
        cop_air_rural="resources/"
        + SECDIR
        + "cops/cop_air_rural_elec_s{simpl}_{clusters}_{planning_horizons}.nc",
        cop_air_urban="resources/"
        + SECDIR
        + "cops/cop_air_urban_elec_s{simpl}_{clusters}_{planning_horizons}.nc",
    resources:
        mem_mb=20000,
    benchmark:
        (
            "benchmarks/"
            + SECDIR
            + "build_cop_profiles/s{simpl}_{clusters}_{planning_horizons}"
        )
    script:
        "scripts/build_cop_profiles.py"


rule prepare_heat_data:
    input:
        network="networks/" + RDIR + "elec_s{simpl}_{clusters}.nc",
        energy_totals_name="resources/"
        + SECDIR
        + "energy_totals_{demand}_{planning_horizons}.csv",
        clustered_pop_layout="resources/"
        + SECDIR
        + "population_shares/pop_layout_elec_s{simpl}_{clusters}_{planning_horizons}.csv",
        temp_air_total="resources/"
        + SECDIR
        + "temperatures/temp_air_total_elec_s{simpl}_{clusters}_{planning_horizons}.nc",
        cop_soil_total="resources/"
        + SECDIR
        + "cops/cop_soil_total_elec_s{simpl}_{clusters}_{planning_horizons}.nc",
        cop_air_total="resources/"
        + SECDIR
        + "cops/cop_air_total_elec_s{simpl}_{clusters}_{planning_horizons}.nc",
        solar_thermal_total="resources/"
        + SECDIR
        + "demand/heat/solar_thermal_total_elec_s{simpl}_{clusters}_{planning_horizons}.nc",
        heat_demand_total="resources/"
        + SECDIR
        + "demand/heat/heat_demand_total_elec_s{simpl}_{clusters}_{planning_horizons}.nc",
        heat_profile="data/heat_load_profile_BDEW.csv",
    output:
        nodal_energy_totals="resources/"
        + SECDIR
        + "demand/heat/nodal_energy_heat_totals_{demand}_s{simpl}_{clusters}_{planning_horizons}.csv",
        heat_demand="resources/"
        + SECDIR
        + "demand/heat/heat_demand_{demand}_s{simpl}_{clusters}_{planning_horizons}.csv",
        ashp_cop="resources/"
        + SECDIR
        + "demand/heat/ashp_cop_{demand}_s{simpl}_{clusters}_{planning_horizons}.csv",
        gshp_cop="resources/"
        + SECDIR
        + "demand/heat/gshp_cop_{demand}_s{simpl}_{clusters}_{planning_horizons}.csv",
        solar_thermal="resources/"
        + SECDIR
        + "demand/heat/solar_thermal_{demand}_s{simpl}_{clusters}_{planning_horizons}.csv",
        district_heat_share="resources/"
        + SECDIR
        + "demand/heat/district_heat_share_{demand}_s{simpl}_{clusters}_{planning_horizons}.csv",
    script:
        "scripts/prepare_heat_data.py"


rule build_base_energy_totals:
    params:
        space_heat_share=config["sector"]["space_heat_share"],
        update_data=config["demand_data"]["update_data"],
        base_year=config["demand_data"]["base_year"],
        countries=config["countries"],
        shift_coal_to_elec=config["sector"]["coal"]["shift_to_elec"],
    input:
        unsd_paths="data/demand/unsd/paths/Energy_Statistics_Database.xlsx",
    output:
        energy_totals_base="resources/" + SECDIR + "energy_totals_base.csv",
    script:
        "scripts/build_base_energy_totals.py"


rule prepare_energy_totals:
    params:
        countries=config["countries"],
        base_year=config["demand_data"]["base_year"],
        sector_options=config["sector"],
    input:
        unsd_paths="resources/" + SECDIR + "energy_totals_base.csv",
        efficiency_gains_cagr="data/demand/efficiency_gains_cagr.csv",
        growth_factors_cagr="data/demand/growth_factors_cagr.csv",
        district_heating="data/demand/district_heating.csv",
        fuel_shares="data/demand/fuel_shares.csv",
    output:
        energy_totals="resources/"
        + SECDIR
        + "energy_totals_{demand}_{planning_horizons}.csv",
    script:
        "scripts/prepare_energy_totals.py"


rule build_solar_thermal_profiles:
    params:
        solar_thermal_config=config["solar_thermal"],
        snapshots=config["snapshots"],
    input:
        pop_layout_total="resources/"
        + SECDIR
        + "population_shares/pop_layout_total_{planning_horizons}.nc",
        pop_layout_urban="resources/"
        + SECDIR
        + "population_shares/pop_layout_urban_{planning_horizons}.nc",
        pop_layout_rural="resources/"
        + SECDIR
        + "population_shares/pop_layout_rural_{planning_horizons}.nc",
        regions_onshore="resources/"
        + RDIR
        + "bus_regions/regions_onshore_elec_s{simpl}_{clusters}.geojson",
        # cutout="cutouts/"
        # + CDIR
        # + [c["cutout"] for _, c in config["renewable"].items()][0]
        # + ".nc",
        # default to first cutout found
    output:
        solar_thermal_total="resources/"
        + SECDIR
        + "demand/heat/solar_thermal_total_elec_s{simpl}_{clusters}_{planning_horizons}.nc",
        solar_thermal_urban="resources/"
        + SECDIR
        + "demand/heat/solar_thermal_urban_elec_s{simpl}_{clusters}_{planning_horizons}.nc",
        solar_thermal_rural="resources/"
        + SECDIR
        + "demand/heat/solar_thermal_rural_elec_s{simpl}_{clusters}_{planning_horizons}.nc",
    resources:
        mem_mb=20000,
    benchmark:
        (
            "benchmarks/"
            + SECDIR
            + "build_solar_thermal_profiles/s{simpl}_{clusters}_{planning_horizons}"
        )
    script:
        "scripts/build_solar_thermal_profiles.py"


rule build_population_layouts:
    params:
        planning_horizons=config["scenario"]["planning_horizons"][0],
    input:
        nuts3_shapes="resources/" + RDIR + "shapes/gadm_shapes.geojson",
<<<<<<< HEAD
        urban_percent="data/urban_percent.csv",
        # cutout="cutouts/"
        # + CDIR
        # + [c["cutout"] for _, c in config["renewable"].items()][0]
        # + ".nc",
=======
        urban_percent="resources/" + SECDIR + "urban_percent.csv",
        cutout="cutouts/"
        + CDIR
        + [c["cutout"] for _, c in config["renewable"].items()][0]
        + ".nc",
>>>>>>> 8efa65d4
        # default to first cutout found
    output:
        pop_layout_total="resources/"
        + SECDIR
        + "population_shares/pop_layout_total_{planning_horizons}.nc",
        pop_layout_urban="resources/"
        + SECDIR
        + "population_shares/pop_layout_urban_{planning_horizons}.nc",
        pop_layout_rural="resources/"
        + SECDIR
        + "population_shares/pop_layout_rural_{planning_horizons}.nc",
        gdp_layout="resources/"
        + SECDIR
        + "gdp_shares/gdp_layout_{planning_horizons}.nc",
    resources:
        mem_mb=20000,
    benchmark:
        ("benchmarks/" + SECDIR + "build_population_layouts_{planning_horizons}")
    threads: 8
    script:
        "scripts/build_population_layouts.py"


rule move_hardcoded_files_temp:
    input:
        "data/temp_hard_coded/energy_totals.csv",
    output:
        "resources/" + SECDIR + "energy_totals.csv",
    shell:
        "cp -a data/temp_hard_coded/. resources"


rule build_clustered_population_layouts:
    input:
        pop_layout_total="resources/"
        + SECDIR
        + "population_shares/pop_layout_total_{planning_horizons}.nc",
        pop_layout_urban="resources/"
        + SECDIR
        + "population_shares/pop_layout_urban_{planning_horizons}.nc",
        pop_layout_rural="resources/"
        + SECDIR
        + "population_shares/pop_layout_rural_{planning_horizons}.nc",
        gdp_layout="resources/"
        + SECDIR
        + "gdp_shares/gdp_layout_{planning_horizons}.nc",
        regions_onshore="resources/"
        + RDIR
        + "bus_regions/regions_onshore_elec_s{simpl}_{clusters}.geojson",
        # cutout="cutouts/"
        # + CDIR
        # + [c["cutout"] for _, c in config["renewable"].items()][0]
        # + ".nc",
        # default to first cutout found
    output:
        clustered_pop_layout="resources/"
        + SECDIR
        + "population_shares/pop_layout_elec_s{simpl}_{clusters}_{planning_horizons}.csv",
        clustered_gdp_layout="resources/"
        + SECDIR
        + "gdp_shares/gdp_layout_elec_s{simpl}_{clusters}_{planning_horizons}.csv",
    resources:
        mem_mb=10000,
    benchmark:
        (
            "benchmarks/"
            + SECDIR
            + "build_clustered_population_layouts/s{simpl}_{clusters}_{planning_horizons}"
        )
    script:
        "scripts/build_clustered_population_layouts.py"


rule build_heat_demand:
    params:
        snapshots=config["snapshots"],
    input:
        pop_layout_total="resources/"
        + SECDIR
        + "population_shares/pop_layout_total_{planning_horizons}.nc",
        pop_layout_urban="resources/"
        + SECDIR
        + "population_shares/pop_layout_urban_{planning_horizons}.nc",
        pop_layout_rural="resources/"
        + SECDIR
        + "population_shares/pop_layout_rural_{planning_horizons}.nc",
        regions_onshore="resources/"
        + RDIR
        + "bus_regions/regions_onshore_elec_s{simpl}_{clusters}.geojson",
        # cutout="cutouts/"
        # + CDIR
        # + [c["cutout"] for _, c in config["renewable"].items()][0]
        # + ".nc",
        # default to first cutout found
    output:
        heat_demand_urban="resources/"
        + SECDIR
        + "demand/heat/heat_demand_urban_elec_s{simpl}_{clusters}_{planning_horizons}.nc",
        heat_demand_rural="resources/"
        + SECDIR
        + "demand/heat/heat_demand_rural_elec_s{simpl}_{clusters}_{planning_horizons}.nc",
        heat_demand_total="resources/"
        + SECDIR
        + "demand/heat/heat_demand_total_elec_s{simpl}_{clusters}_{planning_horizons}.nc",
    resources:
        mem_mb=20000,
    benchmark:
        (
            "benchmarks/"
            + SECDIR
            + "build_heat_demand/s{simpl}_{clusters}_{planning_horizons}"
        )
    script:
        "scripts/build_heat_demand.py"


rule build_temperature_profiles:
    params:
        snapshots=config["snapshots"],
    input:
        pop_layout_total="resources/"
        + SECDIR
        + "population_shares/pop_layout_total_{planning_horizons}.nc",
        pop_layout_urban="resources/"
        + SECDIR
        + "population_shares/pop_layout_urban_{planning_horizons}.nc",
        pop_layout_rural="resources/"
        + SECDIR
        + "population_shares/pop_layout_rural_{planning_horizons}.nc",
        regions_onshore="resources/"
        + RDIR
        + "bus_regions/regions_onshore_elec_s{simpl}_{clusters}.geojson",
        # cutout="cutouts/"
        # + CDIR
        # + [c["cutout"] for _, c in config["renewable"].items()][0]
        # + ".nc",
        # default to first cutout found
    output:
        temp_soil_total="resources/"
        + SECDIR
        + "temperatures/temp_soil_total_elec_s{simpl}_{clusters}_{planning_horizons}.nc",
        temp_soil_rural="resources/"
        + SECDIR
        + "temperatures/temp_soil_rural_elec_s{simpl}_{clusters}_{planning_horizons}.nc",
        temp_soil_urban="resources/"
        + SECDIR
        + "temperatures/temp_soil_urban_elec_s{simpl}_{clusters}_{planning_horizons}.nc",
        temp_air_total="resources/"
        + SECDIR
        + "temperatures/temp_air_total_elec_s{simpl}_{clusters}_{planning_horizons}.nc",
        temp_air_rural="resources/"
        + SECDIR
        + "temperatures/temp_air_rural_elec_s{simpl}_{clusters}_{planning_horizons}.nc",
        temp_air_urban="resources/"
        + SECDIR
        + "temperatures/temp_air_urban_elec_s{simpl}_{clusters}_{planning_horizons}.nc",
    resources:
        mem_mb=20000,
    benchmark:
        (
            "benchmarks/"
            + SECDIR
            + "build_temperature_profiles/s{simpl}_{clusters}_{planning_horizons}"
        )
    script:
        "scripts/build_temperature_profiles.py"


rule copy_config:
    params:
        summary_dir=config["summary_dir"],
        run=run,
    output:
        folder=directory(SDIR + "configs"),
        config=SDIR + "configs/config.yaml",
    threads: 1
    resources:
        mem_mb=1000,
    benchmark:
        SDIR + "benchmarks/copy_config"
    script:
        "scripts/copy_config.py"


if config["foresight"] == "overnight":

    rule solve_sector_network:
        params:
            solving=config["solving"],
            augmented_line_connection=config["augmented_line_connection"],
        input:
            overrides="data/override_component_attrs",
            # network=RESDIR
            # + "prenetworks/elec_s{simpl}_{clusters}_ec_l{ll}_{opts}_{sopts}_{planning_horizons}_{discountrate}.nc",
            network=RESDIR
            + "prenetworks/elec_s{simpl}_{clusters}_ec_l{ll}_{opts}_{sopts}_{planning_horizons}_{discountrate}_{demand}_{h2export}export.nc",
            costs=COSTDIR + "costs_{planning_horizons}.csv",
            configs=SDIR + "configs/config.yaml",  # included to trigger copy_config rule
        output:
            RESDIR
            + "postnetworks/elec_s{simpl}_{clusters}_ec_l{ll}_{opts}_{sopts}_{planning_horizons}_{discountrate}_{demand}_{h2export}export.nc",
        shadow:
            "shallow"
        log:
            solver=RESDIR
            + "logs/elec_s{simpl}_{clusters}_ec_l{ll}_{opts}_{sopts}_{planning_horizons}_{discountrate}_{demand}_{h2export}export_solver.log",
            python=RESDIR
            + "logs/elec_s{simpl}_{clusters}_ec_l{ll}_{opts}_{sopts}_{planning_horizons}_{discountrate}_{demand}_{h2export}export_python.log",
            memory=RESDIR
            + "logs/elec_s{simpl}_{clusters}_ec_l{ll}_{opts}_{sopts}_{planning_horizons}_{discountrate}_{demand}_{h2export}export_memory.log",
        threads: 25
        resources:
            mem_mb=config["solving"]["mem"],
        benchmark:
            (
                RESDIR
                + "benchmarks/solve_network/elec_s{simpl}_{clusters}_ec_l{ll}_{opts}_{sopts}_{planning_horizons}_{discountrate}_{demand}_{h2export}export"
            )
        script:
            "scripts/solve_network.py"


rule make_sector_summary:
    params:
        planning_horizons=config["scenario"]["planning_horizons"],
        results_dir=config["results_dir"],
        summary_dir=config["summary_dir"],
        run=run["name"],
        scenario_config=config["scenario"],
        costs_config=config["costs"],
        h2export_qty=config["export"]["h2export"],
        foresight=config["foresight"],
    input:
        overrides="data/override_component_attrs",
        networks=expand(
            RESDIR
            + "postnetworks/elec_s{simpl}_{clusters}_ec_l{ll}_{opts}_{sopts}_{planning_horizons}_{discountrate}_{demand}_{h2export}export.nc",
            **config["scenario"],
            **config["costs"],
            **config["export"],
        ),
        costs=COSTDIR + "costs_{planning_horizons}.csv",
        plots=expand(
            RESDIR
            + "maps/elec_s{simpl}_{clusters}_ec_l{ll}_{opts}_{sopts}-costs-all_{planning_horizons}_{discountrate}_{demand}_{h2export}export.pdf",
            **config["scenario"],
            **config["costs"],
            **config["export"],
        ),
    output:
        nodal_costs=SDIR + "csvs/nodal_costs.csv",
        nodal_capacities=SDIR + "csvs/nodal_capacities.csv",
        nodal_cfs=SDIR + "csvs/nodal_cfs.csv",
        cfs=SDIR + "csvs/cfs.csv",
        costs=SDIR + "csvs/costs.csv",
        capacities=SDIR + "csvs/capacities.csv",
        curtailment=SDIR + "csvs/curtailment.csv",
        energy=SDIR + "csvs/energy.csv",
        supply=SDIR + "csvs/supply.csv",
        supply_energy=SDIR + "csvs/supply_energy.csv",
        prices=SDIR + "csvs/prices.csv",
        weighted_prices=SDIR + "csvs/weighted_prices.csv",
        market_values=SDIR + "csvs/market_values.csv",
        price_statistics=SDIR + "csvs/price_statistics.csv",
        metrics=SDIR + "csvs/metrics.csv",
    threads: 2
    resources:
        mem_mb=10000,
    benchmark:
        SDIR + "benchmarks/make_summary"
    script:
        "scripts/make_summary.py"


rule plot_summary:
    input:
        "results/"
        + RDIR
        + "summaries/elec_s{simpl}_{clusters}_ec_l{ll}_{opts}_{country}",
    output:
        "results/"
        + RDIR
        + "plots/summary_{summary}_elec_s{simpl}_{clusters}_ec_l{ll}_{opts}_{country}.{ext}",
    log:
        "logs/"
        + RDIR
        + "plot_summary/{summary}_elec_s{simpl}_{clusters}_ec_l{ll}_{opts}_{country}_{ext}.log",
    script:
        "scripts/plot_summary.py"


rule plot_network:
    params:
        electricity=config["electricity"],
        costs=config["costs"],
        plotting=config["plotting"],
    input:
        network="results/"
        + RDIR
        + "networks/elec_s{simpl}_{clusters}_ec_l{ll}_{opts}.nc",
        africa_shape="resources/" + RDIR + "shapes/africa_shape.geojson",
        tech_costs=COSTS,
    output:
        only_map="results/"
        + RDIR
        + "plots/elec_s{simpl}_{clusters}_ec_l{ll}_{opts}_{attr}.{ext}",
        ext="results/"
        + RDIR
        + "plots/elec_s{simpl}_{clusters}_ec_l{ll}_{opts}_{attr}_ext.{ext}",
    log:
        "logs/"
        + RDIR
        + "plot_network/elec_s{simpl}_{clusters}_ec_l{ll}_{opts}_{attr}_{ext}.log",
    script:
        "scripts/plot_network.py"


rule make_statistics:
    params:
        countries=config["countries"],
        renewable_carriers=config["electricity"]["renewable_carriers"],
        renewable=config["renewable"],
        crs=config["crs"],
        scenario=config["scenario"],
    output:
        stats="results/" + RDIR + "stats.csv",
    threads: 1
    script:
        "scripts/make_statistics.py"


rule plot_sector_network:
    input:
        overrides="data/override_component_attrs",
        network=RESDIR
        + "postnetworks/elec_s{simpl}_{clusters}_ec_l{ll}_{opts}_{sopts}_{planning_horizons}_{discountrate}_{demand}_{h2export}export.nc",
    output:
        map=RESDIR
        + "maps/elec_s{simpl}_{clusters}_ec_l{ll}_{opts}_{sopts}-costs-all_{planning_horizons}_{discountrate}_{demand}_{h2export}export.pdf",
    threads: 2
    resources:
        mem_mb=10000,
    benchmark:
        (
            RESDIR
            + "benchmarks/plot_network/elec_s{simpl}_{clusters}_ec_l{ll}_{opts}_{sopts}_{planning_horizons}_{discountrate}_{demand}_{h2export}export"
        )
    script:
        "scripts/plot_network.py"


rule plot_sector_summary:
    input:
        costs=SDIR + "csvs/costs.csv",
        energy=SDIR + "csvs/energy.csv",
        balances=SDIR + "csvs/supply_energy.csv",
    output:
        costs=SDIR + "graphs/costs.pdf",
        energy=SDIR + "graphs/energy.pdf",
        balances=SDIR + "graphs/balances-energy.pdf",
    threads: 2
    resources:
        mem_mb=10000,
    benchmark:
        SDIR + "benchmarks/plot_summary"
    script:
        "scripts/plot_summary.py"


rule build_industrial_database:
    output:
        industrial_database="data/industrial_database.csv",
    script:
        "scripts/build_industrial_database.py"


rule prepare_db:
    params:
        tech_colors=config["plotting"]["tech_colors"],
    input:
        network=RESDIR
        + "postnetworks/elec_s{simpl}_{clusters}_ec_l{ll}_{opts}_{sopts}_{planning_horizons}_{discountrate}_{demand}_{h2export}export.nc",
    output:
        db=RESDIR
        + "summaries/elec_s{simpl}_{clusters}_ec_l{ll}_{opts}_{sopts}-costs-all_{planning_horizons}_{discountrate}_{demand}_{h2export}export.csv",
    threads: 2
    resources:
        mem_mb=10000,
    benchmark:
        (
            RESDIR
            + "benchmarks/prepare_db/elec_s{simpl}_{clusters}_ec_l{ll}_{opts}_{sopts}_{planning_horizons}_{discountrate}_{demand}_{h2export}export"
        )
    script:
        "scripts/prepare_db.py"


rule build_industrial_distribution_key:  #default data
    params:
        countries=config["countries"],
        gadm_level=config["sector"]["gadm_level"],
        alternative_clustering=config["cluster_options"]["alternative_clustering"],
        industry_database=config["custom_data"]["industry_database"],
    input:
        regions_onshore="resources/"
        + RDIR
        + "bus_regions/regions_onshore_elec_s{simpl}_{clusters}.geojson",
        clustered_pop_layout="resources/"
        + SECDIR
        + "population_shares/pop_layout_elec_s{simpl}_{clusters}_{planning_horizons}.csv",
        clustered_gdp_layout="resources/"
        + SECDIR
        + "gdp_shares/gdp_layout_elec_s{simpl}_{clusters}_{planning_horizons}.csv",
        industrial_database="data/industrial_database.csv",
        shapes_path="resources/"
        + RDIR
        + "bus_regions/regions_onshore_elec_s{simpl}_{clusters}.geojson",
    output:
        industrial_distribution_key="resources/"
        + SECDIR
        + "demand/industrial_distribution_key_elec_s{simpl}_{clusters}_{planning_horizons}.csv",
    threads: 1
    resources:
        mem_mb=1000,
    benchmark:
        (
            "benchmarks/"
            + RDIR
            + "build_industrial_distribution_key_elec_s{simpl}_{clusters}_{planning_horizons}"
        )
    script:
        "scripts/build_industrial_distribution_key.py"


rule build_base_industry_totals:  #default data
    params:
        base_year=config["demand_data"]["base_year"],
        countries=config["countries"],
        other_industries=config["demand_data"]["other_industries"],
    input:
        #os.path.dirname(snakemake.input["transactions_path"]) + "/demand/unsd/data/"
        #industrial_production_per_country="data/industrial_production_per_country.csv",
        unsd_path="data/demand/unsd/data/",
        energy_totals_base="resources/" + SECDIR + "energy_totals_base.csv",
        transactions_path="data/unsd_transactions.csv",
    output:
        base_industry_totals="resources/"
        + SECDIR
        + "demand/base_industry_totals_{planning_horizons}_{demand}.csv",
    threads: 1
    resources:
        mem_mb=1000,
    benchmark:
        (
            "benchmarks/"
            + SECDIR
            + "build_base_industry_totals_{planning_horizons}_{demand}"
        )
    script:
        "scripts/build_base_industry_totals.py"


rule build_industry_demand:  #default data
    params:
        countries=config["countries"],
        industry_demand=config["custom_data"]["industry_demand"],
        base_year=config["demand_data"]["base_year"],
        industry_util_factor=config["sector"]["industry_util_factor"],
        aluminium_year=config["demand_data"]["aluminium_year"],
    input:
        industrial_distribution_key="resources/"
        + SECDIR
        + "demand/industrial_distribution_key_elec_s{simpl}_{clusters}_{planning_horizons}.csv",
        #industrial_production_per_country_tomorrow="resources/demand/industrial_production_per_country_tomorrow_{planning_horizons}_{demand}.csv",
        #industrial_production_per_country="data/industrial_production_per_country.csv",
        base_industry_totals="resources/"
        + SECDIR
        + "demand/base_industry_totals_{planning_horizons}_{demand}.csv",
        industrial_database="data/industrial_database.csv",
        costs=COSTDIR + "costs_{planning_horizons}.csv",
        industry_growth_cagr="data/demand/industry_growth_cagr.csv",
    output:
        industrial_energy_demand_per_node="resources/"
        + SECDIR
        + "demand/industrial_energy_demand_per_node_elec_s{simpl}_{clusters}_{planning_horizons}_{demand}.csv",
    threads: 1
    resources:
        mem_mb=1000,
    benchmark:
        (
            "benchmarks/"
            + SECDIR
            + "industrial_energy_demand_per_node_elec_s{simpl}_{clusters}_{planning_horizons}_{demand}.csv"
        )
    script:
        "scripts/build_industry_demand.py"


rule build_existing_heating_distribution:
    params:
        baseyear=config["scenario"]["planning_horizons"][0],
        sector=config["sector"],
        existing_capacities=config["existing_capacities"],
    input:
        existing_heating="data/existing_infrastructure/existing_heating_raw.csv",
        clustered_pop_layout="resources/"
        + SECDIR
        + "population_shares/pop_layout_elec_s{simpl}_{clusters}_{planning_horizons}.csv",
        clustered_pop_energy_layout="resources/"
        + SECDIR
        + "demand/heat/nodal_energy_heat_totals_{demand}_s{simpl}_{clusters}_{planning_horizons}.csv",
        #"resources/population_shares/pop_weighted_energy_totals_s{simpl}_{clusters}.csv",
        district_heat_share="resources/"
        + SECDIR
        + "demand/heat/district_heat_share_{demand}_s{simpl}_{clusters}_{planning_horizons}.csv",
    output:
        existing_heating_distribution="resources/"
        + SECDIR
        + "heating/existing_heating_distribution_{demand}_s{simpl}_{clusters}_{planning_horizons}.csv",
    threads: 1
    resources:
        mem_mb=2000,
    log:
        RESDIR
        + "logs/build_existing_heating_distribution_{demand}_s{simpl}_{clusters}_{planning_horizons}.log",
    benchmark:
        RESDIR
        +"benchmarks/build_existing_heating_distribution/{demand}_s{simpl}_{clusters}_{planning_horizons}"
    script:
        "scripts/build_existing_heating_distribution.py"


if config["foresight"] == "myopic":

    rule add_existing_baseyear:
        params:
            baseyear=config["scenario"]["planning_horizons"][0],
            sector=config["sector"],
            existing_capacities=config["existing_capacities"],
            costs=config["costs"],
        input:
            network=RESDIR
            + "prenetworks/elec_s{simpl}_{clusters}_ec_l{ll}_{opts}_{sopts}_{planning_horizons}_{discountrate}_{demand}_{h2export}export.nc",
            powerplants="resources/" + RDIR + "powerplants.csv",
            busmap_s="resources/" + RDIR + "bus_regions/busmap_elec_s{simpl}.csv",
            busmap=pypsaearth(
                "resources/" + RDIR + "bus_regions/busmap_elec_s{simpl}_{clusters}.csv"
            ),
            clustered_pop_layout="resources/"
            + SECDIR
            + "population_shares/pop_layout_elec_s{simpl}_{clusters}_{planning_horizons}.csv",
            costs=CDIR
            + "costs_{}.csv".format(config["scenario"]["planning_horizons"][0]),
            cop_soil_total="resources/"
            + SECDIR
            + "cops/cop_soil_total_elec_s{simpl}_{clusters}_{planning_horizons}.nc",
            cop_air_total="resources/"
            + SECDIR
            + "cops/cop_air_total_elec_s{simpl}_{clusters}_{planning_horizons}.nc",
            existing_heating_distribution="resources/"
            + SECDIR
            + "heating/existing_heating_distribution_{demand}_s{simpl}_{clusters}_{planning_horizons}.csv",
        output:
            RESDIR
            + "prenetworks-brownfield/elec_s{simpl}_{clusters}_l{ll}_{opts}_{sopts}_{planning_horizons}_{discountrate}_{demand}_{h2export}export.nc",
        wildcard_constraints:
            # TODO: The first planning_horizon needs to be aligned across scenarios
            # snakemake does not support passing functions to wildcard_constraints
            # reference: https://github.com/snakemake/snakemake/issues/2703
            planning_horizons=config["scenario"]["planning_horizons"][0],  #only applies to baseyear
        threads: 1
        resources:
            mem_mb=2000,
        log:
            RESDIR
            + "logs/add_existing_baseyear_elec_s{simpl}_{clusters}_ec_l{ll}_{opts}_{sopts}_{planning_horizons}_{discountrate}_{demand}_{h2export}export.log",
        benchmark:
            RESDIR
            +"benchmarks/add_existing_baseyear/elec_s{simpl}_{clusters}_ec_l{ll}_{opts}_{sopts}_{planning_horizons}_{discountrate}_{demand}_{h2export}export"
        script:
            "scripts/add_existing_baseyear.py"

    def input_profile_tech_brownfield(w):
        return {
            f"profile_{tech}": f"resources/"
            + RDIR
            + "renewable_profiles/profile_{tech}.nc"
            for tech in config["electricity"]["renewable_carriers"]
            if tech != "hydro"
        }

    def solved_previous_horizon(w):
        planning_horizons = config["scenario"]["planning_horizons"]
        i = planning_horizons.index(int(w.planning_horizons))
        planning_horizon_p = str(planning_horizons[i - 1])

        return (
            RESDIR
            + "postnetworks/elec_s{simpl}_{clusters}_ec_l{ll}_{opts}_{sopts}_"
            + planning_horizon_p
            + "_{discountrate}_{demand}_{h2export}export.nc"
        )

    rule add_brownfield:
        params:
            H2_retrofit=config["sector"]["hydrogen"],
            H2_retrofit_capacity_per_CH4=config["sector"]["hydrogen"][
                "H2_retrofit_capacity_per_CH4"
            ],
            threshold_capacity=config["existing_capacities"]["threshold_capacity"],
            snapshots=config["snapshots"],
            # drop_leap_day=config["enable"]["drop_leap_day"],
            carriers=config["electricity"]["renewable_carriers"],
        input:
            # unpack(input_profile_tech_brownfield),
            simplify_busmap="resources/" + RDIR + "bus_regions/busmap_elec_s{simpl}.csv",
            cluster_busmap="resources/"
            + RDIR
            + "bus_regions/busmap_elec_s{simpl}_{clusters}.csv",
            network=RESDIR
            + "prenetworks/elec_s{simpl}_{clusters}_ec_l{ll}_{opts}_{sopts}_{planning_horizons}_{discountrate}_{demand}_{h2export}export.nc",
            network_p=solved_previous_horizon,  #solved network at previous time step
            costs=CDIR + "costs_{planning_horizons}.csv",
            cop_soil_total="resources/"
            + SECDIR
            + "cops/cop_soil_total_elec_s{simpl}_{clusters}_{planning_horizons}.nc",
            cop_air_total="resources/"
            + SECDIR
            + "cops/cop_air_total_elec_s{simpl}_{clusters}_{planning_horizons}.nc",
        output:
            RESDIR
            + "prenetworks-brownfield/elec_s{simpl}_{clusters}_l{ll}_{opts}_{sopts}_{planning_horizons}_{discountrate}_{demand}_{h2export}export.nc",
        threads: 4
        resources:
            mem_mb=10000,
        log:
            RESDIR
            + "logs/add_brownfield_elec_s{simpl}_{clusters}_ec_l{ll}_{opts}_{sopts}_{planning_horizons}_{discountrate}_{demand}_{h2export}export.log",
        benchmark:
            (
                RESDIR
                + "benchmarks/add_brownfield/elec_s{simpl}_ec_{clusters}_l{ll}_{opts}_{sopts}_{planning_horizons}_{discountrate}_{demand}_{h2export}export"
            )
        script:
            "./scripts/add_brownfield.py"

    ruleorder: add_existing_baseyear > add_brownfield

    rule solve_network_myopic:
        params:
            solving=config["solving"],
            foresight=config["foresight"],
            planning_horizons=config["scenario"]["planning_horizons"],
            co2_sequestration_potential=config["scenario"].get(
                "co2_sequestration_potential", 200
            ),
        input:
            overrides="data/override_component_attrs",
            network=RESDIR
            + "prenetworks-brownfield/elec_s{simpl}_{clusters}_l{ll}_{opts}_{sopts}_{planning_horizons}_{discountrate}_{demand}_{h2export}export.nc",
            costs=CDIR + "costs_{planning_horizons}.csv",
            configs=SDIR + "configs/config.yaml",  # included to trigger copy_config rule
        output:
            network=RESDIR
            + "postnetworks/elec_s{simpl}_{clusters}_ec_l{ll}_{opts}_{sopts}_{planning_horizons}_{discountrate}_{demand}_{h2export}export.nc",
            # config=RESDIR
            # + "configs/config.elec_s{simpl}_{clusters}_ec_l{ll}_{opts}_{sopts}_{planning_horizons}_{discountrate}_{demand}_{h2export}export.yaml",
        shadow:
            "shallow"
        log:
            solver=RESDIR
            + "logs/elec_s{simpl}_{clusters}_ec_l{ll}_{opts}_{sopts}_{planning_horizons}_{discountrate}_{demand}_{h2export}export_solver.log",
            python=RESDIR
            + "logs/elec_s{simpl}_{clusters}_ec_l{ll}_{opts}_{sopts}_{planning_horizons}_{discountrate}_{demand}_{h2export}export_python.log",
            memory=RESDIR
            + "logs/elec_s{simpl}_{clusters}_ec_l{ll}_{opts}_{sopts}_{planning_horizons}_{discountrate}_{demand}_{h2export}export_memory.log",
        threads: 25
        resources:
            mem_mb=config["solving"]["mem"],
        benchmark:
            (
                RESDIR
                + "benchmarks/solve_network/elec_s{simpl}_{clusters}_ec_l{ll}_{opts}_{sopts}_{planning_horizons}_{discountrate}_{demand}_{h2export}export"
            )
        script:
            "./scripts/solve_network.py"

    rule solve_all_networks_myopic:
        input:
            networks=expand(
                RESDIR
                + "postnetworks/elec_s{simpl}_{clusters}_ec_l{ll}_{opts}_{sopts}_{planning_horizons}_{discountrate}_{demand}_{h2export}export.nc",
                **config["scenario"],
                **config["costs"],
                **config["export"],
            ),


rule run_scenario:
    input:
        diff_config="configs/scenarios/config.{scenario_name}.yaml",
    output:
        touchfile=touch("results/{scenario_name}/scenario.done"),
        copyconfig="results/{scenario_name}/config.yaml",
    threads: 1
    resources:
        mem_mb=5000,
    run:
        from build_test_configs import create_test_config
        import yaml
        from subprocess import run

        # get base configuration file from diff config
        with open(input.diff_config) as f:
            base_config_path = (
                yaml.full_load(f)
                .get("run", {})
                .get("base_config", "config.default.yaml")
            )

            # Ensure the scenario name matches the name of the configuration
        create_test_config(
            input.diff_config,
            {"run": {"name": wildcards.scenario_name}},
            input.diff_config,
        )
        # merge the default config file with the difference
        create_test_config(base_config_path, input.diff_config, "config.yaml")
        run(
            "snakemake -j all solve_all_networks --rerun-incomplete",
            shell=True,
            check=not config["run"]["allow_scenario_failure"],
        )
        run(
            "snakemake -j1 make_statistics --force",
            shell=True,
            check=not config["run"]["allow_scenario_failure"],
        )
        copyfile("config.yaml", output.copyconfig)



rule run_all_scenarios:
    input:
        expand(
            "results/{scenario_name}/scenario.done",
            scenario_name=[
                c.stem.replace("config.", "")
                for c in Path("configs/scenarios").glob("config.*.yaml")
            ],
        ),<|MERGE_RESOLUTION|>--- conflicted
+++ resolved
@@ -1517,19 +1517,11 @@
         planning_horizons=config["scenario"]["planning_horizons"][0],
     input:
         nuts3_shapes="resources/" + RDIR + "shapes/gadm_shapes.geojson",
-<<<<<<< HEAD
         urban_percent="data/urban_percent.csv",
         # cutout="cutouts/"
         # + CDIR
         # + [c["cutout"] for _, c in config["renewable"].items()][0]
         # + ".nc",
-=======
-        urban_percent="resources/" + SECDIR + "urban_percent.csv",
-        cutout="cutouts/"
-        + CDIR
-        + [c["cutout"] for _, c in config["renewable"].items()][0]
-        + ".nc",
->>>>>>> 8efa65d4
         # default to first cutout found
     output:
         pop_layout_total="resources/"
