--- conflicted
+++ resolved
@@ -837,14 +837,14 @@
         "scripts/build_test_configs.py"
 
 
-<<<<<<< HEAD
 rule make_statistics:
     output:
         stats="scenarios/" + RDIR + "/stats.csv",
     threads: 1
     script:
         "scripts/make_statistics.py"
-=======
+
+
 rule run_scenario:
     input:
         base_config="config.default.yaml",
@@ -881,5 +881,4 @@
                 )
                 if c.startswith("config.") and c.endswith(".yaml")
             ],
-        ),
->>>>>>> 09e078b2
+        ),