# SPDX-FileCopyrightText:  PyPSA-Earth and PyPSA-Eur Authors
#
# SPDX-License-Identifier: AGPL-3.0-or-later

import sys

sys.path.append("./scripts")

from os.path import normpath, exists, isdir
from shutil import copyfile, move

from snakemake.remote.HTTP import RemoteProvider as HTTPRemoteProvider

from _helpers import (
    create_country_list,
    get_last_commit_message,
    check_config_version,
    copy_default_files,
)
from build_demand_profiles import get_load_paths_gegis
from retrieve_databundle_light import datafiles_retrivedatabundle
from pathlib import Path


HTTP = HTTPRemoteProvider()

copy_default_files()


configfile: "config.default.yaml"
configfile: "configs/bundle_config.yaml"
configfile: "configs/powerplantmatching_config.yaml"
configfile: "config.yaml"


check_config_version(config=config)

config.update({"git_commit": get_last_commit_message(".")})

# convert country list according to the desired region
config["countries"] = create_country_list(config["countries"])

# create a list of iteration steps, required to solve the experimental design
# each value is used as wildcard input e.g. solution_{unc}
config["scenario"]["unc"] = [
    f"m{i}" for i in range(config["monte_carlo"]["options"]["samples"])
]


run = config.get("run", {})
RDIR = run["name"] + "/" if run.get("name") else ""
CDIR = RDIR if not run.get("shared_cutouts") else ""
SECDIR = run["sector_name"] + "/" if run.get("sector_name") else ""
SDIR = config["summary_dir"].strip("/") + f"/{SECDIR}"
RESDIR = config["results_dir"].strip("/") + f"/{SECDIR}"

load_data_paths = get_load_paths_gegis("data", config)

if config["enable"].get("retrieve_cost_data", True):
    COSTS = "resources/" + RDIR + f"costs_{config['costs']['year']}.csv"
else:
    COSTS = "data/costs.csv"
ATLITE_NPROCESSES = config["atlite"].get("nprocesses", 4)


wildcard_constraints:
    simpl="[a-zA-Z0-9]*|all",
    clusters="[0-9]+(m|flex)?|all|min",
    ll="(v|c)([0-9\.]+|opt|all)|all",
    opts="[-+a-zA-Z0-9\.]*",
    unc="[-+a-zA-Z0-9\.]*",
    sopts="[-+a-zA-Z0-9\.\s]*",
    discountrate="[-+a-zA-Z0-9\.\s]*",
    demand="[-+a-zA-Z0-9\.\s]*",
    h2export="[0-9]+m?|all",
    planning_horizons="20[2-9][0-9]|2100",


if config["custom_rules"] is not []:
    for rule in config["custom_rules"]:

        include: rule


rule clean:
    run:
        try:
            shell("snakemake -j 1 solve_all_networks --delete-all-output")
        except:
            shell("snakemake -j 1 solve_all_networks_monte --delete-all-output")
            pass
        shell("snakemake -j 1 run_all_scenarios --delete-all-output")


rule solve_all_networks:
    input:
        expand(
            "results/" + RDIR + "networks/elec_s{simpl}_{clusters}_ec_l{ll}_{opts}.nc",
            **config["scenario"],
        ),


rule plot_all_p_nom:
    input:
        expand(
            "results/"
            + RDIR
            + "plots/elec_s{simpl}_{clusters}_ec_l{ll}_{opts}_p_nom.{ext}",
            **config["scenario"],
            ext=["png", "pdf"],
        ),


rule make_all_summaries:
    input:
        expand(
            "results/"
            + RDIR
            + "summaries/elec_s{simpl}_{clusters}_ec_l{ll}_{opts}_{country}",
            **config["scenario"],
            country=["all"] + config["countries"],
        ),


rule plot_all_summaries:
    input:
        expand(
            "results/"
            + RDIR
            + "plots/summary_{summary}_elec_s{simpl}_{clusters}_ec_l{ll}_{opts}_{country}.{ext}",
            summary=["energy", "costs"],
            **config["scenario"],
            country=["all"] + config["countries"],
            ext=["png", "pdf"],
        ),


if config["enable"].get("retrieve_databundle", True):

    rule retrieve_databundle_light:
        params:
            countries=config["countries"],
            tutorial=config["tutorial"],
            hydrobasins_level=config["renewable"]["hydro"]["hydrobasins_level"],
        output:  #expand(directory('{file}') if isdir('{file}') else '{file}', file=datafiles)
            expand("{file}", file=datafiles_retrivedatabundle(config)),
            directory("data/landcover"),
        log:
            "logs/" + RDIR + "retrieve_databundle.log",
        benchmark:
            "benchmarks/" + RDIR + "retrieve_databundle_light"
        script:
            "scripts/retrieve_databundle_light.py"


if config["enable"].get("download_osm_data", True):

    rule download_osm_data:
        params:
            countries=config["countries"],
        output:
            cables="resources/" + RDIR + "osm/raw/all_raw_cables.geojson",
            generators="resources/" + RDIR + "osm/raw/all_raw_generators.geojson",
            generators_csv="resources/" + RDIR + "osm/raw/all_raw_generators.csv",
            lines="resources/" + RDIR + "osm/raw/all_raw_lines.geojson",
            substations="resources/" + RDIR + "osm/raw/all_raw_substations.geojson",
        log:
            "logs/" + RDIR + "download_osm_data.log",
        benchmark:
            "benchmarks/" + RDIR + "download_osm_data"
        script:
            "scripts/download_osm_data.py"


rule clean_osm_data:
    params:
        crs=config["crs"],
        clean_osm_data_options=config["clean_osm_data_options"],
    input:
        cables="resources/" + RDIR + "osm/raw/all_raw_cables.geojson",
        generators="resources/" + RDIR + "osm/raw/all_raw_generators.geojson",
        lines="resources/" + RDIR + "osm/raw/all_raw_lines.geojson",
        substations="resources/" + RDIR + "osm/raw/all_raw_substations.geojson",
        country_shapes="resources/" + RDIR + "shapes/country_shapes.geojson",
        offshore_shapes="resources/" + RDIR + "shapes/offshore_shapes.geojson",
        africa_shape="resources/" + RDIR + "shapes/africa_shape.geojson",
    output:
        generators="resources/" + RDIR + "osm/clean/all_clean_generators.geojson",
        generators_csv="resources/" + RDIR + "osm/clean/all_clean_generators.csv",
        lines="resources/" + RDIR + "osm/clean/all_clean_lines.geojson",
        substations="resources/" + RDIR + "osm/clean/all_clean_substations.geojson",
    log:
        "logs/" + RDIR + "clean_osm_data.log",
    benchmark:
        "benchmarks/" + RDIR + "clean_osm_data"
    script:
        "scripts/clean_osm_data.py"


rule build_osm_network:
    params:
        build_osm_network=config.get("build_osm_network", {}),
        countries=config["countries"],
        crs=config["crs"],
    input:
        generators="resources/" + RDIR + "osm/clean/all_clean_generators.geojson",
        lines="resources/" + RDIR + "osm/clean/all_clean_lines.geojson",
        substations="resources/" + RDIR + "osm/clean/all_clean_substations.geojson",
        country_shapes="resources/" + RDIR + "shapes/country_shapes.geojson",
    output:
        lines="resources/" + RDIR + "base_network/all_lines_build_network.csv",
        converters="resources/" + RDIR + "base_network/all_converters_build_network.csv",
        transformers="resources/"
        + RDIR
        + "base_network/all_transformers_build_network.csv",
        substations="resources/" + RDIR + "base_network/all_buses_build_network.csv",
    log:
        "logs/" + RDIR + "build_osm_network.log",
    benchmark:
        "benchmarks/" + RDIR + "build_osm_network"
    script:
        "scripts/build_osm_network.py"

'''
rule build_shapes:
    params:
        build_shape_options=config["build_shape_options"],
        crs=config["crs"],
        countries=config["countries"],
    input:
        # naturalearth='data/bundle/naturalearth/ne_10m_admin_0_countries.shp',
        # eez='data/bundle/eez/World_EEZ_v8_2014.shp',
        # nuts3='data/bundle/NUTS_2013_60M_SH/data/NUTS_RG_60M_2013.shp',
        # nuts3pop='data/bundle/nama_10r_3popgdp.tsv.gz',
        # nuts3gdp='data/bundle/nama_10r_3gdp.tsv.gz',
        eez="data/eez/eez_v11.gpkg",
    output:
        country_shapes="resources/" + RDIR + "shapes/country_shapes.geojson",
        offshore_shapes="resources/" + RDIR + "shapes/offshore_shapes.geojson",
        africa_shape="resources/" + RDIR + "shapes/africa_shape.geojson",
        gadm_shapes="resources/" + RDIR + "shapes/gadm_shapes.geojson",
    log:
        "logs/" + RDIR + "build_shapes.log",
    benchmark:
        "benchmarks/" + RDIR + "build_shapes"
    threads: 1
    resources:
        mem_mb=3096,
    script:
        "scripts/build_shapes.py"
'''


rule base_network:
    params:
        voltages=config["electricity"]["voltages"],
        transformers=config["transformers"],
        snapshots=config["snapshots"],
        links=config["links"],
        lines=config["lines"],
        hvdc_as_lines=config["electricity"]["hvdc_as_lines"],
        countries=config["countries"],
        base_network=config["base_network"],
    input:
        osm_buses="resources/" + RDIR + "base_network/all_buses_build_network.csv",
        osm_lines="resources/" + RDIR + "base_network/all_lines_build_network.csv",
        osm_converters="resources/"
        + RDIR
        + "base_network/all_converters_build_network.csv",
        osm_transformers="resources/"
        + RDIR
        + "base_network/all_transformers_build_network.csv",
        country_shapes="resources/" + RDIR + "shapes/country_shapes.geojson",
        offshore_shapes="resources/" + RDIR + "shapes/offshore_shapes.geojson",
    output:
        "networks/" + RDIR + "base.nc",
    log:
        "logs/" + RDIR + "base_network.log",
    benchmark:
        "benchmarks/" + RDIR + "base_network"
    threads: 1
    resources:
        mem_mb=500,
    script:
        "scripts/base_network.py"


'''
rule build_bus_regions:
    params:
        alternative_clustering=config["cluster_options"]["alternative_clustering"],
        crs=config["crs"],
        countries=config["countries"],
    input:
        country_shapes="resources/" + RDIR + "shapes/country_shapes.geojson",
        offshore_shapes="resources/" + RDIR + "shapes/offshore_shapes.geojson",
        base_network="networks/" + RDIR + "base.nc",
        #gadm_shapes="resources/" + RDIR + "shapes/MAR2.geojson",
        #using this line instead of the following will test updated gadm shapes for MA.
        #To use: downlaod file from the google drive and place it in resources/" + RDIR + "shapes/
        #Link: https://drive.google.com/drive/u/1/folders/1dkW1wKBWvSY4i-XEuQFFBj242p0VdUlM
        gadm_shapes="resources/" + RDIR + "shapes/gadm_shapes.geojson",
    output:
        regions_onshore="resources/" + RDIR + "bus_regions/regions_onshore.geojson",
        regions_offshore="resources/" + RDIR + "bus_regions/regions_offshore.geojson",
    log:
        "logs/" + RDIR + "build_bus_regions.log",
    benchmark:
        "benchmarks/" + RDIR + "build_bus_regions"
    threads: 1
    resources:
        mem_mb=1000,
    script:
        "scripts/build_bus_regions.py"


def terminate_if_cutout_exists(config=config):
    """
    Check if any of the requested cutout files exist.
    If that's the case, terminate execution to avoid data loss.
    """
    config_cutouts = [
        d_value["cutout"] for tc, d_value in config["renewable"].items()
    ] + list(config["atlite"]["cutouts"].keys())

    for ct in set(config_cutouts):
        cutout_fl = "cutouts/" + CDIR + ct + ".nc"
        if os.path.exists(cutout_fl):
            raise Exception(
                "An option `build_cutout` is enabled, while a cutout file '"
                + cutout_fl
                + "' still exists and risks to be overwritten. If this is an intended behavior, please move or delete this file and re-run the rule. Otherwise, just disable the `build_cutout` rule in the config file."
            )
'''


'''
if config["enable"].get("build_cutout", False):
    # terminate_if_cutout_exists(config)

    rule build_cutout:
        params:
            snapshots=config["snapshots"],
            cutouts=config["atlite"]["cutouts"],
        input:
            onshore_shapes="resources/" + RDIR + "shapes/country_shapes.geojson",
            offshore_shapes="resources/" + RDIR + "shapes/offshore_shapes.geojson",
        output:
            "cutouts/" + CDIR + "{cutout}.nc",
        log:
            "logs/" + RDIR + "build_cutout/{cutout}.log",
        benchmark:
            "benchmarks/" + RDIR + "build_cutout_{cutout}"
        threads: ATLITE_NPROCESSES
        resources:
            mem_mb=ATLITE_NPROCESSES * 1000,
        script:
            "scripts/build_cutout.py"
'''


'''
if config["enable"].get("build_natura_raster", False):

    rule build_natura_raster:
        params:
            area_crs=config["crs"]["area_crs"],
        input:
            shapefiles_land="data/landcover",
            cutouts=expand(
                "cutouts/" + CDIR + "{cutout}.nc",
                cutout=[c["cutout"] for _, c in config["renewable"].items()],
            ),
        output:
            "resources/" + RDIR + "natura.tiff",
        log:
            "logs/" + RDIR + "build_natura_raster.log",
        benchmark:
            "benchmarks/" + RDIR + "build_natura_raster"
        script:
            "scripts/build_natura_raster.py"
'''


if not config["enable"].get("build_natura_raster", False):

    rule copy_defaultnatura_tiff:
        input:
            "data/natura/natura.tiff",
        output:
            "resources/" + RDIR + "natura.tiff",
        run:
            import shutil

            shutil.copyfile(input[0], output[0])


if config["enable"].get("retrieve_cost_data", True):

    rule retrieve_cost_data:
        params:
            version=config["costs"]["version"],
        input:
            HTTP.remote(
                f"raw.githubusercontent.com/PyPSA/technology-data/{config['costs']['version']}/outputs/"
                + "costs_{year}.csv",
                keep_local=True,
            ),
        output:
            "resources/" + RDIR + "costs_{year}.csv",
        log:
            "logs/" + RDIR + "retrieve_cost_data_{year}.log",
        resources:
            mem_mb=5000,
        run:
            move(input[0], output[0])


rule build_demand_profiles:
    params:
        snapshots=config["snapshots"],
        load_options=config["load_options"],
        countries=config["countries"],
    input:
        base_network="networks/" + RDIR + "base.nc",
        regions="resources/" + RDIR + "bus_regions/regions_onshore.geojson",
        load=load_data_paths,
        #gadm_shapes="resources/" + RDIR + "shapes/MAR2.geojson",
        #using this line instead of the following will test updated gadm shapes for MA.
        #To use: downlaod file from the google drive and place it in resources/" + RDIR + "shapes/
        #Link: https://drive.google.com/drive/u/1/folders/1dkW1wKBWvSY4i-XEuQFFBj242p0VdUlM
        gadm_shapes="resources/" + RDIR + "shapes/gadm_shapes.geojson",
    output:
        "resources/" + RDIR + "demand_profiles.csv",
    log:
        "logs/" + RDIR + "build_demand_profiles.log",
    benchmark:
        "benchmarks/" + RDIR + "build_demand_profiles"
    threads: 1
    resources:
        mem_mb=3000,
    script:
        "scripts/build_demand_profiles.py"


rule build_renewable_profiles:
    params:
        crs=config["crs"],
        renewable=config["renewable"],
        countries=config["countries"],
        alternative_clustering=config["cluster_options"]["alternative_clustering"],
    input:
        natura="resources/" + RDIR + "natura.tiff",
        copernicus="data/copernicus/PROBAV_LC100_global_v3.0.1_2019-nrt_Discrete-Classification-map_EPSG-4326.tif",
        gebco="data/gebco/GEBCO_2021_TID.nc",
        country_shapes="resources/" + RDIR + "shapes/country_shapes.geojson",
        offshore_shapes="resources/" + RDIR + "shapes/offshore_shapes.geojson",
        hydro_capacities="data/hydro_capacities.csv",
        eia_hydro_generation="data/eia_hydro_annual_generation.csv",
        powerplants="resources/" + RDIR + "powerplants.csv",
        regions=lambda w: (
            "resources/" + RDIR + "bus_regions/regions_onshore.geojson"
            if w.technology in ("onwind", "solar", "hydro", "csp")
            else "resources/" + RDIR + "bus_regions/regions_offshore.geojson"
        ),
        # cutout=lambda w: "cutouts/"
        # + CDIR
        # + config["renewable"][w.technology]["cutout"]
        # + ".nc",
    output:
        profile="resources/" + RDIR + "renewable_profiles/profile_{technology}.nc",
    log:
        "logs/" + RDIR + "build_renewable_profile_{technology}.log",
    benchmark:
        "benchmarks/" + RDIR + "build_renewable_profiles_{technology}"
    threads: ATLITE_NPROCESSES
    resources:
        mem_mb=ATLITE_NPROCESSES * 5000,
    script:
        "scripts/build_renewable_profiles.py"


rule build_powerplants:
    params:
        geo_crs=config["crs"]["geo_crs"],
        countries=config["countries"],
        gadm_layer_id=config["build_shape_options"]["gadm_layer_id"],
        alternative_clustering=config["cluster_options"]["alternative_clustering"],
        powerplants_filter=config["electricity"]["powerplants_filter"],
    input:
        base_network="networks/" + RDIR + "base.nc",
        pm_config="configs/powerplantmatching_config.yaml",
        custom_powerplants="data/custom_powerplants.csv",
        osm_powerplants="resources/" + RDIR + "osm/clean/all_clean_generators.csv",
        #gadm_shapes="resources/" + RDIR + "shapes/MAR2.geojson",
        #using this line instead of the following will test updated gadm shapes for MA.
        #To use: downlaod file from the google drive and place it in resources/" + RDIR + "shapes/
        #Link: https://drive.google.com/drive/u/1/folders/1dkW1wKBWvSY4i-XEuQFFBj242p0VdUlM
        gadm_shapes="resources/" + RDIR + "shapes/gadm_shapes.geojson",
    output:
        powerplants="resources/" + RDIR + "powerplants.csv",
        powerplants_osm2pm="resources/" + RDIR + "powerplants_osm2pm.csv",
    log:
        "logs/" + RDIR + "build_powerplants.log",
    benchmark:
        "benchmarks/" + RDIR + "build_powerplants"
    threads: 1
    resources:
        mem_mb=500,
    script:
        "scripts/build_powerplants.py"


rule build_egs_potentials:
    params:
        enhanced_geothermal=config["renewable"]["enhanced_geothermal"],
    input:
<<<<<<< HEAD
        egs_capex="data/p100_h0/Total_CAPEX_USDmm.tif",
        egs_opex="data/p100_h0/Average_OPEX_cUSDkW-h.tif",
        egs_gen="data/p100_h0/Average_Electric_Energy_Output_MWhyear.tif",
        shapes="resources/" + RDIR + "bus_regions/regions_onshore.geojson",
    output:
        egs_potentials="resources/" + RDIR + "egs_potential.csv",
=======
        egs_capex="data/p{power_share}_h{heat_share}/Total_CAPEX_USDmm.tif",
        egs_opex="data/p{power_share}_h{heat_share}/Average_OPEX_cUSDkW-h.tif",
        egs_gen="data/p{power_share}_h{heat_share}/Average_Electric_Energy_Output_MWhyear.tif",
        shapes=(
            "resources/"
            + RDIR
            + "bus_regions/regions_onshore_elec_s{simpl}_{clusters}.geojson"
        ),
    output:
        egs_potentials=
            "resources/"
            + SECDIR
            + "egs_potential_s{simpl}_{clusters}_p{power_share}_h{heat_share}.csv",
>>>>>>> 74b97c29
    threads: 2
    resources:
        mem_mb=10000,
    benchmark:
<<<<<<< HEAD
        RDIR + "/benchmarks/build_egs_potentials/egs_potential"
=======
        RDIR + "/benchmarks/build_egs_potentials/egs_potential_s{simpl}_{clusters}_p{power_share}_h{heat_share}"
>>>>>>> 74b97c29
    script:
        "scripts/build_egs_potentials.py"


rule add_electricity:
    params:
        countries=config["countries"],
        costs=config["costs"],
        conventional=config.get("conventional", {}),
        electricity=config["electricity"],
        alternative_clustering=config["cluster_options"]["alternative_clustering"],
        renewable=config["renewable"],
        length_factor=config["lines"]["length_factor"],
    input:
        **{
            f"profile_{tech}": "resources/"
            + RDIR
            + f"renewable_profiles/profile_{tech}.nc"
            for tech in config["renewable"]
            if tech in config["electricity"]["renewable_carriers"]
        },
        **{
            f"conventional_{carrier}_{attr}": fn
            for carrier, d in config.get("conventional", {None: {}}).items()
            for attr, fn in d.items()
            if str(fn).startswith("data/")
        },
        base_network="networks/" + RDIR + "base.nc",
        tech_costs=COSTS,
        powerplants="resources/" + RDIR + "powerplants.csv",
        #gadm_shapes="resources/" + RDIR + "shapes/MAR2.geojson",
        #using this line instead of the following will test updated gadm shapes for MA.
        #To use: downlaod file from the google drive and place it in resources/" + RDIR + "shapes/
        #Link: https://drive.google.com/drive/u/1/folders/1dkW1wKBWvSY4i-XEuQFFBj242p0VdUlM
        gadm_shapes="resources/" + RDIR + "shapes/gadm_shapes.geojson",
        hydro_capacities="data/hydro_capacities.csv",
        demand_profiles="resources/" + RDIR + "demand_profiles.csv",
        egs_potentials="resources/" + RDIR + "egs_potential.csv",
    output:
        "networks/" + RDIR + "elec.nc",
    log:
        "logs/" + RDIR + "add_electricity.log",
    benchmark:
        "benchmarks/" + RDIR + "add_electricity"
    threads: 1
    resources:
        mem_mb=3000,
    script:
        "scripts/add_electricity.py"


'''
rule simplify_network:
    params:
        renewable=config["renewable"],
        geo_crs=config["crs"]["geo_crs"],
        cluster_options=config["cluster_options"],
        countries=config["countries"],
        build_shape_options=config["build_shape_options"],
        electricity=config["electricity"],
        costs=config["costs"],
        config_lines=config["lines"],
        config_links=config["links"],
        focus_weights=config.get("focus_weights", None),
    input:
        network="networks/" + RDIR + "elec.nc",
        tech_costs=COSTS,
        regions_onshore="resources/" + RDIR + "bus_regions/regions_onshore.geojson",
        regions_offshore="resources/" + RDIR + "bus_regions/regions_offshore.geojson",
    output:
        network="networks/" + RDIR + "elec_s{simpl}.nc",
        regions_onshore="resources/"
        + RDIR
        + "bus_regions/regions_onshore_elec_s{simpl}.geojson",
        regions_offshore="resources/"
        + RDIR
        + "bus_regions/regions_offshore_elec_s{simpl}.geojson",
        busmap="resources/" + RDIR + "bus_regions/busmap_elec_s{simpl}.csv",
        connection_costs="resources/"
        + RDIR
        + "bus_regions/connection_costs_s{simpl}.csv",
    log:
        "logs/" + RDIR + "simplify_network/elec_s{simpl}.log",
    benchmark:
        "benchmarks/" + RDIR + "simplify_network/elec_s{simpl}"
    threads: 1
    resources:
        mem_mb=4000,
    script:
        "scripts/simplify_network.py"
'''


if config["augmented_line_connection"].get("add_to_snakefile", False) == True:

    rule cluster_network:
        params:
            build_shape_options=config["build_shape_options"],
            electricity=config["electricity"],
            costs=config["costs"],
            length_factor=config["lines"]["length_factor"],
            renewable=config["renewable"],
            geo_crs=config["crs"]["geo_crs"],
            countries=config["countries"],
            cluster_options=config["cluster_options"],
            focus_weights=config.get("focus_weights", None),
            #custom_busmap=config["enable"].get("custom_busmap", False)
        input:
            network="networks/" + RDIR + "elec_s{simpl}.nc",
            country_shapes="resources/" + RDIR + "shapes/country_shapes.geojson",
            regions_onshore="resources/"
            + RDIR
            + "bus_regions/regions_onshore_elec_s{simpl}.geojson",
            regions_offshore="resources/"
            + RDIR
            + "bus_regions/regions_offshore_elec_s{simpl}.geojson",
            #gadm_shapes="resources/" + RDIR + "shapes/MAR2.geojson",
            #using this line instead of the following will test updated gadm shapes for MA.
            #To use: downlaod file from the google drive and place it in resources/" + RDIR + "shapes/
            #Link: https://drive.google.com/drive/u/1/folders/1dkW1wKBWvSY4i-XEuQFFBj242p0VdUlM
            gadm_shapes="resources/" + RDIR + "shapes/gadm_shapes.geojson",
            # busmap=ancient('resources/" + RDIR + "bus_regions/busmap_elec_s{simpl}.csv'),
            # custom_busmap=("data/custom_busmap_elec_s{simpl}_{clusters}.csv"
            #                if config["enable"].get("custom_busmap", False) else []),
            tech_costs=COSTS,
        output:
            network="networks/" + RDIR + "elec_s{simpl}_{clusters}_pre_augmentation.nc",
            regions_onshore="resources/"
            + RDIR
            + "bus_regions/regions_onshore_elec_s{simpl}_{clusters}.geojson",
            regions_offshore="resources/"
            + RDIR
            + "bus_regions/regions_offshore_elec_s{simpl}_{clusters}.geojson",
            busmap="resources/"
            + RDIR
            + "bus_regions/busmap_elec_s{simpl}_{clusters}.csv",
            linemap="resources/"
            + RDIR
            + "bus_regions/linemap_elec_s{simpl}_{clusters}.csv",
        log:
            "logs/" + RDIR + "cluster_network/elec_s{simpl}_{clusters}.log",
        benchmark:
            "benchmarks/" + RDIR + "cluster_network/elec_s{simpl}_{clusters}"
        threads: 1
        resources:
            mem_mb=3000,
        script:
            "scripts/cluster_network.py"

    rule augmented_line_connections:
        params:
            lines=config["lines"],
            augmented_line_connection=config["augmented_line_connection"],
            hvdc_as_lines=config["electricity"]["hvdc_as_lines"],
            electricity=config["electricity"],
            costs=config["costs"],
        input:
            tech_costs=COSTS,
            network="networks/" + RDIR + "elec_s{simpl}_{clusters}_pre_augmentation.nc",
            regions_onshore="resources/"
            + RDIR
            + "bus_regions/regions_onshore_elec_s{simpl}_{clusters}.geojson",
            regions_offshore="resources/"
            + RDIR
            + "bus_regions/regions_offshore_elec_s{simpl}_{clusters}.geojson",
        output:
            network="networks/" + RDIR + "elec_s{simpl}_{clusters}.nc",
        log:
            "logs/" + RDIR + "augmented_line_connections/elec_s{simpl}_{clusters}.log",
        benchmark:
            "benchmarks/" + RDIR + "augmented_line_connections/elec_s{simpl}_{clusters}"
        threads: 1
        resources:
            mem_mb=3000,
        script:
            "scripts/augmented_line_connections.py"


if config["augmented_line_connection"].get("add_to_snakefile", False) == False:

    rule cluster_network:
        params:
            build_shape_options=config["build_shape_options"],
            electricity=config["electricity"],
            costs=config["costs"],
            length_factor=config["lines"]["length_factor"],
            renewable=config["renewable"],
            geo_crs=config["crs"]["geo_crs"],
            countries=config["countries"],
            gadm_layer_id=config["build_shape_options"]["gadm_layer_id"],
            cluster_options=config["cluster_options"],
        input:
            network="networks/" + RDIR + "elec_s{simpl}.nc",
            country_shapes="resources/" + RDIR + "shapes/country_shapes.geojson",
            regions_onshore="resources/"
            + RDIR
            + "bus_regions/regions_onshore_elec_s{simpl}.geojson",
            regions_offshore="resources/"
            + RDIR
            + "bus_regions/regions_offshore_elec_s{simpl}.geojson",
            #gadm_shapes="resources/" + RDIR + "shapes/MAR2.geojson",
            #using this line instead of the following will test updated gadm shapes for MA.
            #To use: downlaod file from the google drive and place it in resources/" + RDIR + "shapes/
            #Link: https://drive.google.com/drive/u/1/folders/1dkW1wKBWvSY4i-XEuQFFBj242p0VdUlM
            gadm_shapes="resources/" + RDIR + "shapes/gadm_shapes.geojson",
            # busmap=ancient('resources/" + RDIR + "bus_regions/busmap_elec_s{simpl}.csv'),
            # custom_busmap=("data/custom_busmap_elec_s{simpl}_{clusters}.csv"
            #                if config["enable"].get("custom_busmap", False) else []),
            tech_costs=COSTS,
        output:
            network="networks/" + RDIR + "elec_s{simpl}_{clusters}.nc",
            regions_onshore="resources/"
            + RDIR
            + "bus_regions/regions_onshore_elec_s{simpl}_{clusters}.geojson",
            regions_offshore="resources/"
            + RDIR
            + "bus_regions/regions_offshore_elec_s{simpl}_{clusters}.geojson",
            busmap="resources/"
            + RDIR
            + "bus_regions/busmap_elec_s{simpl}_{clusters}.csv",
            linemap="resources/"
            + RDIR
            + "bus_regions/linemap_elec_s{simpl}_{clusters}.csv",
        log:
            "logs/" + RDIR + "cluster_network/elec_s{simpl}_{clusters}.log",
        benchmark:
            "benchmarks/" + RDIR + "cluster_network/elec_s{simpl}_{clusters}"
        threads: 1
        resources:
            mem_mb=3000,
        script:
            "scripts/cluster_network.py"


rule add_extra_components:
    input:
        network="networks/" + RDIR + "elec_s{simpl}_{clusters}.nc",
        tech_costs=COSTS,
    output:
        "networks/" + RDIR + "elec_s{simpl}_{clusters}_ec.nc",
    log:
        "logs/" + RDIR + "add_extra_components/elec_s{simpl}_{clusters}.log",
    benchmark:
        "benchmarks/" + RDIR + "add_extra_components/elec_s{simpl}_{clusters}_ec"
    threads: 1
    resources:
        mem_mb=3000,
    script:
        "scripts/add_extra_components.py"


rule prepare_network:
    params:
        links=config["links"],
        lines=config["lines"],
        s_max_pu=config["lines"]["s_max_pu"],
        electricity=config["electricity"],
        costs=config["costs"],
    input:
        "networks/" + RDIR + "elec_s{simpl}_{clusters}_ec.nc",
        tech_costs=COSTS,
    output:
        "networks/" + RDIR + "elec_s{simpl}_{clusters}_ec_l{ll}_{opts}.nc",
    log:
        "logs/" + RDIR + "prepare_network/elec_s{simpl}_{clusters}_ec_l{ll}_{opts}.log",
    benchmark:
        (
            "benchmarks/"
            + RDIR
            + "prepare_network/elec_s{simpl}_{clusters}_ec_l{ll}_{opts}"
        )
    threads: 1
    resources:
        mem_mb=4000,
    script:
        "scripts/prepare_network.py"


rule build_industrial_heating_costs:
    params:
        cost_year=config["costs"]["year"],
    input:
        costs=COSTS,
    output:
<<<<<<< HEAD
        industry_heating_costs="resources/" + RDIR + "industrial_heating_costs.csv",
    threads: 1
    log:
        "logs/" + RDIR + "build_industrial_heating_costs.log",
=======
        industrial_heating_costs="resources/" + SECDIR + "industrial_heating_costs.csv",
    threads: 1
    log:
        "logs/" + SECDIR + "build_industrial_heating_costs.log",
>>>>>>> 74b97c29
    resources:
        mem_mb=2000,
    script:
        "scripts/build_industrial_heating_costs.py"


rule build_industrial_heating_demands:
    input:
<<<<<<< HEAD
        demand_data="dummy/translated_to_us.geojson",
=======
        demand_data="data/nrel_epa_flight_heating_demand_disagg.geojson",
>>>>>>> 74b97c29
        regions=(
            "resources/"
            + RDIR
            + "bus_regions/regions_onshore_elec_s{simpl}_{clusters}.geojson"
        ),
    output:
        industrial_heating_egs_supply_curves=(
            "resources/"
<<<<<<< HEAD
            + RDIR
=======
            + SECDIR
>>>>>>> 74b97c29
            + "industrial_heating_egs_supply_curves_s{simpl}_{clusters}.csv"
        ),
        industrial_heating_demands=(
            "resources/"
<<<<<<< HEAD
            + RDIR
=======
            + SECDIR
>>>>>>> 74b97c29
            + "industrial_heating_demands_s{simpl}_{clusters}.csv"
        ),
    threads: 1
    log:
<<<<<<< HEAD
        "logs/" + RDIR + "build_industrial_heating_demand_s{simpl}_{clusters}.log",
=======
        "logs/" + SECDIR + "build_industrial_heating_demand_s{simpl}_{clusters}.log",
>>>>>>> 74b97c29
    resources:
        mem_mb=2000,
    script:
        "scripts/build_industrial_heating_demand.py"


def memory(w):
    factor = 3.0
    for o in w.opts.split("-"):
        m = re.match(r"^(\d+)h$", o, re.IGNORECASE)
        if m is not None:
            factor /= int(m.group(1))
            break
    for o in w.opts.split("-"):
        m = re.match(r"^(\d+)seg$", o, re.IGNORECASE)
        if m is not None:
            factor *= int(m.group(1)) / 8760
            break
    if w.clusters.endswith("m"):
        return int(factor * (18000 + 180 * int(w.clusters[:-1])))
    elif w.clusters.endswith("flex"):
        return int(factor * (18000 + 180 * int(w.clusters[:-4])))
    elif w.clusters == "all":
        return int(factor * (18000 + 180 * 4000))
    elif w.clusters == "min":
        return int(factor * (18000 + 180 * 20))
    else:
        return int(factor * (10000 + 195 * int(w.clusters)))


if config["monte_carlo"]["options"].get("add_to_snakefile", False) == False:

    rule solve_network:
        params:
            solving=config["solving"],
            augmented_line_connection=config["augmented_line_connection"],
        input:
            network="networks/" + RDIR + "elec_s{simpl}_{clusters}_ec_l{ll}_{opts}.nc",
        output:
            "results/" + RDIR + "networks/elec_s{simpl}_{clusters}_ec_l{ll}_{opts}.nc",
        log:
            solver=normpath(
                "logs/"
                + RDIR
                + "solve_network/elec_s{simpl}_{clusters}_ec_l{ll}_{opts}_solver.log"
            ),
            python="logs/"
            + RDIR
            + "solve_network/elec_s{simpl}_{clusters}_ec_l{ll}_{opts}_python.log",
        benchmark:
            (
                "benchmarks/"
                + RDIR
                + "solve_network/elec_s{simpl}_{clusters}_ec_l{ll}_{opts}"
            )
        threads: 20
        resources:
            mem=memory,
        shadow:
            "copy-minimal" if os.name == "nt" else "shallow"
        script:
            "scripts/solve_network.py"


if config["monte_carlo"]["options"].get("add_to_snakefile", False) == True:

    rule monte_carlo:
        params:
            monte_carlo=config["monte_carlo"],
        input:
            "networks/" + RDIR + "elec_s{simpl}_{clusters}_ec_l{ll}_{opts}.nc",
        output:
            "networks/" + RDIR + "elec_s{simpl}_{clusters}_ec_l{ll}_{opts}_{unc}.nc",
        log:
            "logs/"
            + RDIR
            + "prepare_network/elec_s{simpl}_{clusters}_ec_l{ll}_{opts}_{unc}.log",
        benchmark:
            (
                "benchmarks/"
                + RDIR
                + "prepare_network/elec_s{simpl}_{clusters}_ec_l{ll}_{opts}_{unc}"
            )
        threads: 1
        resources:
            mem_mb=4000,
        script:
            "scripts/monte_carlo.py"

    rule solve_monte:
        input:
            expand(
                "networks/"
                + RDIR
                + "elec_s{simpl}_{clusters}_ec_l{ll}_{opts}_{unc}.nc",
                **config["scenario"],
            ),

    rule solve_network:
        params:
            solving=config["solving"],
            augmented_line_connection=config["augmented_line_connection"],
        input:
            network="networks/"
            + RDIR
            + "elec_s{simpl}_{clusters}_ec_l{ll}_{opts}_{unc}.nc",
        output:
            "results/"
            + RDIR
            + "networks/elec_s{simpl}_{clusters}_ec_l{ll}_{opts}_{unc}.nc",
        log:
            solver=normpath(
                "logs/"
                + RDIR
                + "solve_network/elec_s{simpl}_{clusters}_ec_l{ll}_{opts}_{unc}_solver.log"
            ),
            python="logs/"
            + RDIR
            + "solve_network/elec_s{simpl}_{clusters}_ec_l{ll}_{opts}_{unc}_python.log",
            memory="logs/"
            + RDIR
            + "solve_network/elec_s{simpl}_{clusters}_ec_l{ll}_{opts}_{unc}_memory.log",
        benchmark:
            (
                "benchmarks/"
                + RDIR
                + "solve_network/elec_s{simpl}_{clusters}_ec_l{ll}_{opts}_{unc}"
            )
        threads: 20
        resources:
            mem_mb=memory,
        shadow:
            "shallow"
        script:
            "scripts/solve_network.py"

    rule solve_all_networks_monte:
        input:
            expand(
                "results/"
                + RDIR
                + "networks/elec_s{simpl}_{clusters}_ec_l{ll}_{opts}_{unc}.nc",
                **config["scenario"],
            ),


def input_make_summary(w):
    # It's mildly hacky to include the separate costs input as first entry
    if w.ll.endswith("all"):
        ll = config["scenario"]["ll"]
        if len(w.ll) == 4:
            ll = [l for l in ll if l[0] == w.ll[0]]
    else:
        ll = w.ll
    return [COSTS] + expand(
        "results/" + RDIR + "networks/elec_s{simpl}_{clusters}_ec_l{ll}_{opts}.nc",
        ll=ll,
        **{
            k: config["scenario"][k] if getattr(w, k) == "all" else getattr(w, k)
            for k in ["simpl", "clusters", "opts"]
        },
    )


rule make_summary:
    params:
        electricity=config["electricity"],
        costs=config["costs"],
        ll=config["scenario"]["ll"],
        scenario=config["scenario"],
    input:
        input_make_summary,
        tech_costs=COSTS,
    output:
        directory(
            "results/"
            + RDIR
            + "summaries/elec_s{simpl}_{clusters}_ec_l{ll}_{opts}_{country}"
        ),
    log:
        "logs/"
        + RDIR
        + "make_summary/elec_s{simpl}_{clusters}_ec_l{ll}_{opts}_{country}.log",
    script:
        "scripts/make_summary.py"


rule prepare_sector_networks:
    input:
        expand(
            RESDIR
            + "prenetworks/elec_s{simpl}_{clusters}_ec_l{ll}_{opts}_{sopts}_{planning_horizons}_{discountrate}_{demand}.nc",
            **config["scenario"],
            **config["costs"],
        ),


rule override_res_all_nets:
    input:
        expand(
            RESDIR
            + "prenetworks/elec_s{simpl}_{clusters}_ec_l{ll}_{opts}_{sopts}_{planning_horizons}_{discountrate}_{demand}_presec.nc",
            **config["scenario"],
            **config["costs"],
            **config["export"],
        ),


rule solve_sector_networks:
    input:
        expand(
            RESDIR
            + "postnetworks/elec_s{simpl}_{clusters}_ec_l{ll}_{opts}_{sopts}_{planning_horizons}_{discountrate}_{demand}_{h2export}export.nc",
            **config["scenario"],
            **config["costs"],
            **config["export"],
        ),


rule prepare_ports:
    params:
        custom_export=config["custom_data"]["export_ports"],
    output:
        ports="resources/" + SECDIR + "ports.csv",
        export_ports="resources/" + SECDIR + "export_ports.csv",
    script:
        "scripts/prepare_ports.py"


rule prepare_airports:
    params:
        airport_sizing_factor=config["sector"]["airport_sizing_factor"],
        airport_custom_data=config["custom_data"]["airports"],
    output:
        ports="resources/" + SECDIR + "airports.csv",
    script:
        "scripts/prepare_airports.py"


rule prepare_urban_percent:
    output:
        urban_percent="resources/" + SECDIR + "urban_percent.csv",
    script:
        "scripts/prepare_urban_percent.py"


rule prepare_transport_data_input:
    output:
        transport_data_input="resources/" + SECDIR + "transport_data.csv",
    script:
        "scripts/prepare_transport_data_input.py"


if not config["custom_data"]["gas_network"]:

    rule prepare_gas_network:
        params:
            gas_config=config["sector"]["gas"],
            alternative_clustering=config["cluster_options"]["alternative_clustering"],
            countries_list=config["countries"],
            layer_id=config["build_shape_options"]["gadm_layer_id"],
            update=config["build_shape_options"]["update_file"],
            out_logging=config["build_shape_options"]["out_logging"],
            year=config["build_shape_options"]["year"],
            nprocesses=config["build_shape_options"]["nprocesses"],
            contended_flag=config["build_shape_options"]["contended_flag"],
            geo_crs=config["crs"]["geo_crs"],
            custom_gas_network=config["custom_data"]["gas_network"],
        input:
            regions_onshore="resources/"
            + RDIR
            + "bus_regions/regions_onshore_elec_s{simpl}_{clusters}.geojson",
        output:
            clustered_gas_network="resources/"
            + SECDIR
            + "gas_networks/gas_network_elec_s{simpl}_{clusters}.csv",
            # TODO: Should be a own snakemake rule
            # gas_network_fig_1="resources/gas_networks/existing_gas_pipelines_{simpl}_{clusters}.png",
            # gas_network_fig_2="resources/gas_networks/clustered_gas_pipelines_{simpl}_{clusters}.png",
        script:
            "scripts/prepare_gas_network.py"


def get_heat_steps(n):
    assert n >= 1, "n must be greater than 1"
    assert n <= 10, "n must be less than 10"
    import numpy as np

    return np.linspace(0, 100, n).astype(int)


def get_power_steps(n):
    assert n >= 1, "n must be greater than 1"
    assert n <= 10, "n must be less than 10"
    import numpy as np

    return 100 - np.linspace(0, 100, n).astype(int)


rule prepare_sector_network:
    params:
        costs=config["costs"],
        electricity=config["electricity"],
        enhanced_geothermal=config["enhanced_geothermal"],
    input:
        network=RESDIR
        + "prenetworks/elec_s{simpl}_{clusters}_ec_l{ll}_{opts}_{sopts}_{planning_horizons}_{discountrate}_{demand}_presec.nc",
        costs="resources/" + RDIR + "costs_{planning_horizons}.csv",
        h2_cavern="data/hydrogen_salt_cavern_potentials.csv",
        nodal_energy_totals="resources/"
        + SECDIR
        + "demand/heat/nodal_energy_heat_totals_{demand}_s{simpl}_{clusters}_{planning_horizons}.csv",
        transport="resources/"
        + SECDIR
        + "demand/transport_{demand}_s{simpl}_{clusters}_{planning_horizons}.csv",
        avail_profile="resources/"
        + SECDIR
        + "pattern_profiles/avail_profile_{demand}_s{simpl}_{clusters}_{planning_horizons}.csv",
        dsm_profile="resources/"
        + SECDIR
        + "pattern_profiles/dsm_profile_{demand}_s{simpl}_{clusters}_{planning_horizons}.csv",
        nodal_transport_data="resources/"
        + SECDIR
        + "demand/nodal_transport_data_{demand}_s{simpl}_{clusters}_{planning_horizons}.csv",
        overrides="data/override_component_attrs",
        clustered_pop_layout="resources/"
        + SECDIR
        + "population_shares/pop_layout_elec_s{simpl}_{clusters}_{planning_horizons}.csv",
        # industrial_demand="resources/"
        # + SECDIR
        # + "demand/industrial_energy_demand_per_node_elec_s{simpl}_{clusters}_{planning_horizons}_{demand}.csv",
        energy_totals="resources/"
        + SECDIR
        + "energy_totals_{demand}_{planning_horizons}.csv",
        airports="resources/" + SECDIR + "airports.csv",
        ports="resources/" + SECDIR + "ports.csv",
        heat_demand="resources/"
        + SECDIR
        + "demand/heat/heat_demand_{demand}_s{simpl}_{clusters}_{planning_horizons}.csv",
        ashp_cop="resources/"
        + SECDIR
        + "demand/heat/ashp_cop_{demand}_s{simpl}_{clusters}_{planning_horizons}.csv",
        gshp_cop="resources/"
        + SECDIR
        + "demand/heat/gshp_cop_{demand}_s{simpl}_{clusters}_{planning_horizons}.csv",
        solar_thermal="resources/"
        + SECDIR
        + "demand/heat/solar_thermal_{demand}_s{simpl}_{clusters}_{planning_horizons}.csv",
        district_heat_share="resources/"
        + SECDIR
        + "demand/heat/district_heat_share_{demand}_s{simpl}_{clusters}_{planning_horizons}.csv",
        biomass_transport_costs="data/temp_hard_coded/biomass_transport_costs.csv",
        shapes_path="resources/"
        + RDIR
        + "bus_regions/regions_onshore_elec_s{simpl}_{clusters}.geojson",
        pipelines=(
            "data/custom/pipelines.csv"
            if config["custom_data"]["gas_network"]
            else "resources/"
            + SECDIR
            + "gas_networks/gas_network_elec_s{simpl}_{clusters}.csv"
        ),
        industrial_heating_egs_supply_curves=(
            "resources/"
            + SECDIR
            + "industrial_heating_egs_supply_curves_s{simpl}_{clusters}.csv"
        ),
        industrial_heating_demands=(
            "resources/"
            + SECDIR
            + "industrial_heating_demands_s{simpl}_{clusters}.csv"
        ),
<<<<<<< HEAD
        industrial_heating_costs="resources/" + RDIR + "industrial_heating_costs.csv",
=======
        industrial_heating_costs=(
            "resources/"
            + SECDIR
            + "industrial_heating_costs.csv"
        ),
        egs_potentials=lambda wildcards: [
            "resources/"
            + SECDIR
            + f"egs_potential_s{wildcards.simpl}_{wildcards.clusters}_p{ps}_h{hs}.csv"
            for ps, hs in zip(
                [100, 50], [0, 50]
                # get_power_steps(
                #     config["enhanced_geothermal"]["power_heat_ratio_steps"]
                # ),
                # get_heat_steps(
                #     config["enhanced_geothermal"]["power_heat_ratio_steps"]
                # )
            )
            ],
>>>>>>> 74b97c29
    output:
        RESDIR
        + "prenetworks/elec_s{simpl}_{clusters}_ec_l{ll}_{opts}_{sopts}_{planning_horizons}_{discountrate}_{demand}.nc",
    threads: 1
    resources:
        mem_mb=2000,
    benchmark:
        (
            RESDIR
            + "benchmarks/prepare_network/elec_s{simpl}_{clusters}_ec_l{ll}_{opts}_{sopts}_{planning_horizons}_{discountrate}_{demand}"
        )
    script:
        "scripts/prepare_sector_network.py"


rule build_ship_profile:
    params:
        snapshots=config["snapshots"],
        ship_opts=config["export"]["ship"],
    output:
        ship_profile="resources/" + SECDIR + "ship_profile_{h2export}TWh.csv",
    script:
        "scripts/build_ship_profile.py"


rule add_export:
    params:
        gadm_level=config["sector"]["gadm_level"],
        alternative_clustering=config["cluster_options"]["alternative_clustering"],
        store=config["export"]["store"],
        store_capital_costs=config["export"]["store_capital_costs"],
        export_profile=config["export"]["export_profile"],
        export_endogenous=config["export"]["endogenous"],
        endogenous_price=config["export"]["endogenous_price"],
        snapshots=config["snapshots"],
        costs=config["costs"],
    input:
        overrides="data/override_component_attrs",
        export_ports="resources/" + SECDIR + "export_ports.csv",
        costs="resources/" + RDIR + "costs_{planning_horizons}.csv",
        ship_profile="resources/" + SECDIR + "ship_profile_{h2export}TWh.csv",
        network=RESDIR
        + "prenetworks/elec_s{simpl}_{clusters}_ec_l{ll}_{opts}_{sopts}_{planning_horizons}_{discountrate}_{demand}.nc",
        shapes_path="resources/"
        + RDIR
        + "bus_regions/regions_onshore_elec_s{simpl}_{clusters}.geojson",
    output:
        RESDIR
        + "prenetworks/elec_s{simpl}_{clusters}_ec_l{ll}_{opts}_{sopts}_{planning_horizons}_{discountrate}_{demand}_{h2export}export.nc",
    script:
        "scripts/add_export.py"


rule override_respot:
    params:
        run=run["name"],
        custom_data=config["custom_data"],
        countries=config["countries"],
    input:
        **{
            f"custom_res_pot_{tech}_{planning_horizons}_{discountrate}": "resources/"
            + SECDIR
            + f"custom_renewables/{tech}_{planning_horizons}_{discountrate}_potential.csv"
            for tech in config["custom_data"]["renewables"]
            for discountrate in config["costs"]["discountrate"]
            for planning_horizons in config["scenario"]["planning_horizons"]
        },
        **{
            f"custom_res_ins_{tech}_{planning_horizons}_{discountrate}": "resources/"
            + SECDIR
            + f"custom_renewables/{tech}_{planning_horizons}_{discountrate}_installable.csv"
            for tech in config["custom_data"]["renewables"]
            for discountrate in config["costs"]["discountrate"]
            for planning_horizons in config["scenario"]["planning_horizons"]
        },
        overrides="data/override_component_attrs",
        network="networks/" + RDIR + "elec_s{simpl}_{clusters}_ec_l{ll}_{opts}.nc",
        energy_totals="resources/"
        + SECDIR
        + "energy_totals_{demand}_{planning_horizons}.csv",
    output:
        RESDIR
        + "prenetworks/elec_s{simpl}_{clusters}_ec_l{ll}_{opts}_{sopts}_{planning_horizons}_{discountrate}_{demand}_presec.nc",
    script:
        "scripts/override_respot.py"


rule prepare_transport_data:
    input:
        network="networks/" + RDIR + "elec_s{simpl}_{clusters}.nc",
        energy_totals_name="resources/"
        + SECDIR
        + "energy_totals_{demand}_{planning_horizons}.csv",
        traffic_data_KFZ="data/emobility/KFZ__count",
        traffic_data_Pkw="data/emobility/Pkw__count",
        transport_name="resources/" + SECDIR + "transport_data.csv",
        clustered_pop_layout="resources/"
        + SECDIR
        + "population_shares/pop_layout_elec_s{simpl}_{clusters}_{planning_horizons}.csv",
        temp_air_total="resources/"
        + SECDIR
        + "temperatures/temp_air_total_elec_s{simpl}_{clusters}_{planning_horizons}.nc",
    output:
        # nodal_energy_totals="resources/nodal_energy_totals_s{simpl}_{clusters}.csv",
        transport="resources/"
        + SECDIR
        + "demand/transport_{demand}_s{simpl}_{clusters}_{planning_horizons}.csv",
        avail_profile="resources/"
        + SECDIR
        + "pattern_profiles/avail_profile_{demand}_s{simpl}_{clusters}_{planning_horizons}.csv",
        dsm_profile="resources/"
        + SECDIR
        + "pattern_profiles/dsm_profile_{demand}_s{simpl}_{clusters}_{planning_horizons}.csv",
        nodal_transport_data="resources/"
        + SECDIR
        + "demand/nodal_transport_data_{demand}_s{simpl}_{clusters}_{planning_horizons}.csv",
    script:
        "scripts/prepare_transport_data.py"


rule build_cop_profiles:
    params:
        heat_pump_sink_T=config["sector"]["heat_pump_sink_T"],
    input:
        temp_soil_total="resources/"
        + SECDIR
        + "temperatures/temp_soil_total_elec_s{simpl}_{clusters}_{planning_horizons}.nc",
        temp_soil_rural="resources/"
        + SECDIR
        + "temperatures/temp_soil_rural_elec_s{simpl}_{clusters}_{planning_horizons}.nc",
        temp_soil_urban="resources/"
        + SECDIR
        + "temperatures/temp_soil_urban_elec_s{simpl}_{clusters}_{planning_horizons}.nc",
        temp_air_total="resources/"
        + SECDIR
        + "temperatures/temp_air_total_elec_s{simpl}_{clusters}_{planning_horizons}.nc",
        temp_air_rural="resources/"
        + SECDIR
        + "temperatures/temp_air_rural_elec_s{simpl}_{clusters}_{planning_horizons}.nc",
        temp_air_urban="resources/"
        + SECDIR
        + "temperatures/temp_air_urban_elec_s{simpl}_{clusters}_{planning_horizons}.nc",
    output:
        cop_soil_total="resources/"
        + SECDIR
        + "cops/cop_soil_total_elec_s{simpl}_{clusters}_{planning_horizons}.nc",
        cop_soil_rural="resources/"
        + SECDIR
        + "cops/cop_soil_rural_elec_s{simpl}_{clusters}_{planning_horizons}.nc",
        cop_soil_urban="resources/"
        + SECDIR
        + "cops/cop_soil_urban_elec_s{simpl}_{clusters}_{planning_horizons}.nc",
        cop_air_total="resources/"
        + SECDIR
        + "cops/cop_air_total_elec_s{simpl}_{clusters}_{planning_horizons}.nc",
        cop_air_rural="resources/"
        + SECDIR
        + "cops/cop_air_rural_elec_s{simpl}_{clusters}_{planning_horizons}.nc",
        cop_air_urban="resources/"
        + SECDIR
        + "cops/cop_air_urban_elec_s{simpl}_{clusters}_{planning_horizons}.nc",
    resources:
        mem_mb=20000,
    benchmark:
        (
            "benchmarks/"
            + SECDIR
            + "build_cop_profiles/s{simpl}_{clusters}_{planning_horizons}"
        )
    script:
        "scripts/build_cop_profiles.py"


rule prepare_heat_data:
    input:
        network="networks/" + RDIR + "elec_s{simpl}_{clusters}.nc",
        energy_totals_name="resources/"
        + SECDIR
        + "energy_totals_{demand}_{planning_horizons}.csv",
        clustered_pop_layout="resources/"
        + SECDIR
        + "population_shares/pop_layout_elec_s{simpl}_{clusters}_{planning_horizons}.csv",
        temp_air_total="resources/"
        + SECDIR
        + "temperatures/temp_air_total_elec_s{simpl}_{clusters}_{planning_horizons}.nc",
        cop_soil_total="resources/"
        + SECDIR
        + "cops/cop_soil_total_elec_s{simpl}_{clusters}_{planning_horizons}.nc",
        cop_air_total="resources/"
        + SECDIR
        + "cops/cop_air_total_elec_s{simpl}_{clusters}_{planning_horizons}.nc",
        solar_thermal_total="resources/"
        + SECDIR
        + "demand/heat/solar_thermal_total_elec_s{simpl}_{clusters}_{planning_horizons}.nc",
        heat_demand_total="resources/"
        + SECDIR
        + "demand/heat/heat_demand_total_elec_s{simpl}_{clusters}_{planning_horizons}.nc",
        heat_profile="data/heat_load_profile_BDEW.csv",
    output:
        nodal_energy_totals="resources/"
        + SECDIR
        + "demand/heat/nodal_energy_heat_totals_{demand}_s{simpl}_{clusters}_{planning_horizons}.csv",
        heat_demand="resources/"
        + SECDIR
        + "demand/heat/heat_demand_{demand}_s{simpl}_{clusters}_{planning_horizons}.csv",
        ashp_cop="resources/"
        + SECDIR
        + "demand/heat/ashp_cop_{demand}_s{simpl}_{clusters}_{planning_horizons}.csv",
        gshp_cop="resources/"
        + SECDIR
        + "demand/heat/gshp_cop_{demand}_s{simpl}_{clusters}_{planning_horizons}.csv",
        solar_thermal="resources/"
        + SECDIR
        + "demand/heat/solar_thermal_{demand}_s{simpl}_{clusters}_{planning_horizons}.csv",
        district_heat_share="resources/"
        + SECDIR
        + "demand/heat/district_heat_share_{demand}_s{simpl}_{clusters}_{planning_horizons}.csv",
    script:
        "scripts/prepare_heat_data.py"


rule build_base_energy_totals:
    params:
        space_heat_share=config["sector"]["space_heat_share"],
        update_data=config["demand_data"]["update_data"],
        base_year=config["demand_data"]["base_year"],
        countries=config["countries"],
        shift_coal_to_elec=config["sector"]["coal"]["shift_to_elec"],
    input:
        unsd_paths="data/demand/unsd/paths/Energy_Statistics_Database.xlsx",
    output:
        energy_totals_base="resources/" + SECDIR + "energy_totals_base.csv",
        unsd_export_path=directory("data/demand/unsd/data/"),
    script:
        "scripts/build_base_energy_totals.py"


rule prepare_energy_totals:
    params:
        countries=config["countries"],
        base_year=config["demand_data"]["base_year"],
        sector_options=config["sector"],
    input:
        unsd_paths="resources/" + SECDIR + "energy_totals_base.csv",
        efficiency_gains_cagr="data/demand/efficiency_gains_cagr.csv",
        growth_factors_cagr="data/demand/growth_factors_cagr.csv",
        district_heating="data/demand/district_heating.csv",
        fuel_shares="data/demand/fuel_shares.csv",
    output:
        energy_totals="resources/"
        + SECDIR
        + "energy_totals_{demand}_{planning_horizons}.csv",
    script:
        "scripts/prepare_energy_totals.py"


rule build_solar_thermal_profiles:
    params:
        solar_thermal_config=config["solar_thermal"],
        snapshots=config["snapshots"],
    input:
        pop_layout_total="resources/"
        + SECDIR
        + "population_shares/pop_layout_total_{planning_horizons}.nc",
        pop_layout_urban="resources/"
        + SECDIR
        + "population_shares/pop_layout_urban_{planning_horizons}.nc",
        pop_layout_rural="resources/"
        + SECDIR
        + "population_shares/pop_layout_rural_{planning_horizons}.nc",
        regions_onshore="resources/"
        + RDIR
        + "bus_regions/regions_onshore_elec_s{simpl}_{clusters}.geojson",
        # cutout="cutouts/"
        # + CDIR
        # + [c["cutout"] for _, c in config["renewable"].items()][0]
        # + ".nc",
        # default to first cutout found
    output:
        solar_thermal_total="resources/"
        + SECDIR
        + "demand/heat/solar_thermal_total_elec_s{simpl}_{clusters}_{planning_horizons}.nc",
        solar_thermal_urban="resources/"
        + SECDIR
        + "demand/heat/solar_thermal_urban_elec_s{simpl}_{clusters}_{planning_horizons}.nc",
        solar_thermal_rural="resources/"
        + SECDIR
        + "demand/heat/solar_thermal_rural_elec_s{simpl}_{clusters}_{planning_horizons}.nc",
    resources:
        mem_mb=20000,
    benchmark:
        (
            "benchmarks/"
            + SECDIR
            + "build_solar_thermal_profiles/s{simpl}_{clusters}_{planning_horizons}"
        )
    script:
        "scripts/build_solar_thermal_profiles.py"


rule build_population_layouts:
    params:
        planning_horizons=config["scenario"]["planning_horizons"][0],
    input:
        nuts3_shapes="resources/" + RDIR + "shapes/gadm_shapes.geojson",
        urban_percent="data/urban_percent.csv",
        # cutout="cutouts/"
        # + CDIR
        # + [c["cutout"] for _, c in config["renewable"].items()][0]
        # + ".nc",
        # default to first cutout found
    output:
        pop_layout_total="resources/"
        + SECDIR
        + "population_shares/pop_layout_total_{planning_horizons}.nc",
        pop_layout_urban="resources/"
        + SECDIR
        + "population_shares/pop_layout_urban_{planning_horizons}.nc",
        pop_layout_rural="resources/"
        + SECDIR
        + "population_shares/pop_layout_rural_{planning_horizons}.nc",
        gdp_layout="resources/"
        + SECDIR
        + "gdp_shares/gdp_layout_{planning_horizons}.nc",
    resources:
        mem_mb=20000,
    benchmark:
        ("benchmarks/" + SECDIR + "build_population_layouts_{planning_horizons}")
    threads: 8
    script:
        "scripts/build_population_layouts.py"


rule move_hardcoded_files_temp:
    input:
        "data/temp_hard_coded/energy_totals.csv",
    output:
        "resources/" + SECDIR + "energy_totals.csv",
    shell:
        "cp -a data/temp_hard_coded/. resources"


rule build_clustered_population_layouts:
    input:
        pop_layout_total="resources/"
        + SECDIR
        + "population_shares/pop_layout_total_{planning_horizons}.nc",
        pop_layout_urban="resources/"
        + SECDIR
        + "population_shares/pop_layout_urban_{planning_horizons}.nc",
        pop_layout_rural="resources/"
        + SECDIR
        + "population_shares/pop_layout_rural_{planning_horizons}.nc",
        gdp_layout="resources/"
        + SECDIR
        + "gdp_shares/gdp_layout_{planning_horizons}.nc",
        regions_onshore="resources/"
        + RDIR
        + "bus_regions/regions_onshore_elec_s{simpl}_{clusters}.geojson",
        # cutout="cutouts/"
        # + CDIR
        # + [c["cutout"] for _, c in config["renewable"].items()][0]
        # + ".nc",
        # default to first cutout found
    output:
        clustered_pop_layout="resources/"
        + SECDIR
        + "population_shares/pop_layout_elec_s{simpl}_{clusters}_{planning_horizons}.csv",
        clustered_gdp_layout="resources/"
        + SECDIR
        + "gdp_shares/gdp_layout_elec_s{simpl}_{clusters}_{planning_horizons}.csv",
    resources:
        mem_mb=10000,
    benchmark:
        (
            "benchmarks/"
            + SECDIR
            + "build_clustered_population_layouts/s{simpl}_{clusters}_{planning_horizons}"
        )
    script:
        "scripts/build_clustered_population_layouts.py"


rule build_heat_demand:
    params:
        snapshots=config["snapshots"],
    input:
        pop_layout_total="resources/"
        + SECDIR
        + "population_shares/pop_layout_total_{planning_horizons}.nc",
        pop_layout_urban="resources/"
        + SECDIR
        + "population_shares/pop_layout_urban_{planning_horizons}.nc",
        pop_layout_rural="resources/"
        + SECDIR
        + "population_shares/pop_layout_rural_{planning_horizons}.nc",
        regions_onshore="resources/"
        + RDIR
        + "bus_regions/regions_onshore_elec_s{simpl}_{clusters}.geojson",
        # cutout="cutouts/"
        # + CDIR
        # + [c["cutout"] for _, c in config["renewable"].items()][0]
        # + ".nc",
        # default to first cutout found
    output:
        heat_demand_urban="resources/"
        + SECDIR
        + "demand/heat/heat_demand_urban_elec_s{simpl}_{clusters}_{planning_horizons}.nc",
        heat_demand_rural="resources/"
        + SECDIR
        + "demand/heat/heat_demand_rural_elec_s{simpl}_{clusters}_{planning_horizons}.nc",
        heat_demand_total="resources/"
        + SECDIR
        + "demand/heat/heat_demand_total_elec_s{simpl}_{clusters}_{planning_horizons}.nc",
    resources:
        mem_mb=20000,
    benchmark:
        (
            "benchmarks/"
            + SECDIR
            + "build_heat_demand/s{simpl}_{clusters}_{planning_horizons}"
        )
    script:
        "scripts/build_heat_demand.py"


rule build_temperature_profiles:
    params:
        snapshots=config["snapshots"],
    input:
        pop_layout_total="resources/"
        + SECDIR
        + "population_shares/pop_layout_total_{planning_horizons}.nc",
        pop_layout_urban="resources/"
        + SECDIR
        + "population_shares/pop_layout_urban_{planning_horizons}.nc",
        pop_layout_rural="resources/"
        + SECDIR
        + "population_shares/pop_layout_rural_{planning_horizons}.nc",
        regions_onshore="resources/"
        + RDIR
        + "bus_regions/regions_onshore_elec_s{simpl}_{clusters}.geojson",
        # cutout="cutouts/"
        # + CDIR
        # + [c["cutout"] for _, c in config["renewable"].items()][0]
        # + ".nc",
        # default to first cutout found
    output:
        temp_soil_total="resources/"
        + SECDIR
        + "temperatures/temp_soil_total_elec_s{simpl}_{clusters}_{planning_horizons}.nc",
        temp_soil_rural="resources/"
        + SECDIR
        + "temperatures/temp_soil_rural_elec_s{simpl}_{clusters}_{planning_horizons}.nc",
        temp_soil_urban="resources/"
        + SECDIR
        + "temperatures/temp_soil_urban_elec_s{simpl}_{clusters}_{planning_horizons}.nc",
        temp_air_total="resources/"
        + SECDIR
        + "temperatures/temp_air_total_elec_s{simpl}_{clusters}_{planning_horizons}.nc",
        temp_air_rural="resources/"
        + SECDIR
        + "temperatures/temp_air_rural_elec_s{simpl}_{clusters}_{planning_horizons}.nc",
        temp_air_urban="resources/"
        + SECDIR
        + "temperatures/temp_air_urban_elec_s{simpl}_{clusters}_{planning_horizons}.nc",
    resources:
        mem_mb=20000,
    benchmark:
        (
            "benchmarks/"
            + SECDIR
            + "build_temperature_profiles/s{simpl}_{clusters}_{planning_horizons}"
        )
    script:
        "scripts/build_temperature_profiles.py"


rule copy_config:
    params:
        summary_dir=config["summary_dir"],
        run=run,
    output:
        folder=directory(SDIR + "configs"),
        config=SDIR + "configs/config.yaml",
    threads: 1
    resources:
        mem_mb=1000,
    benchmark:
        SDIR + "benchmarks/copy_config"
    script:
        "scripts/copy_config.py"


if config["foresight"] == "overnight":

    rule solve_sector_network:
        params:
            solving=config["solving"],
            augmented_line_connection=config["augmented_line_connection"],
        input:
            overrides="data/override_component_attrs",
            # network=RESDIR
            # + "prenetworks/elec_s{simpl}_{clusters}_ec_l{ll}_{opts}_{sopts}_{planning_horizons}_{discountrate}.nc",
            network=RESDIR
            + "prenetworks/elec_s{simpl}_{clusters}_ec_l{ll}_{opts}_{sopts}_{planning_horizons}_{discountrate}_{demand}_{h2export}export.nc",
            costs="resources/" + RDIR + "costs_{planning_horizons}.csv",
            configs=SDIR + "configs/config.yaml",  # included to trigger copy_config rule
        output:
            RESDIR
            + "postnetworks/elec_s{simpl}_{clusters}_ec_l{ll}_{opts}_{sopts}_{planning_horizons}_{discountrate}_{demand}_{h2export}export.nc",
        shadow:
            "shallow"
        log:
            solver=RESDIR
            + "logs/elec_s{simpl}_{clusters}_ec_l{ll}_{opts}_{sopts}_{planning_horizons}_{discountrate}_{demand}_{h2export}export_solver.log",
            python=RESDIR
            + "logs/elec_s{simpl}_{clusters}_ec_l{ll}_{opts}_{sopts}_{planning_horizons}_{discountrate}_{demand}_{h2export}export_python.log",
            memory=RESDIR
            + "logs/elec_s{simpl}_{clusters}_ec_l{ll}_{opts}_{sopts}_{planning_horizons}_{discountrate}_{demand}_{h2export}export_memory.log",
        threads: 25
        resources:
            mem_mb=config["solving"]["mem"],
        benchmark:
            (
                RESDIR
                + "benchmarks/solve_network/elec_s{simpl}_{clusters}_ec_l{ll}_{opts}_{sopts}_{planning_horizons}_{discountrate}_{demand}_{h2export}export"
            )
        script:
            "scripts/solve_network.py"


rule make_sector_summary:
    params:
        planning_horizons=config["scenario"]["planning_horizons"],
        results_dir=config["results_dir"],
        summary_dir=config["summary_dir"],
        run=run["name"],
        scenario_config=config["scenario"],
        costs_config=config["costs"],
        h2export_qty=config["export"]["h2export"],
        foresight=config["foresight"],
    input:
        overrides="data/override_component_attrs",
        networks=expand(
            RESDIR
            + "postnetworks/elec_s{simpl}_{clusters}_ec_l{ll}_{opts}_{sopts}_{planning_horizons}_{discountrate}_{demand}_{h2export}export.nc",
            **config["scenario"],
            **config["costs"],
            **config["export"],
        ),
        costs="resources/" + RDIR + "costs_{planning_horizons}.csv",
        plots=expand(
            RESDIR
            + "maps/elec_s{simpl}_{clusters}_ec_l{ll}_{opts}_{sopts}-costs-all_{planning_horizons}_{discountrate}_{demand}_{h2export}export.pdf",
            **config["scenario"],
            **config["costs"],
            **config["export"],
        ),
    output:
        nodal_costs=SDIR + "csvs/nodal_costs.csv",
        nodal_capacities=SDIR + "csvs/nodal_capacities.csv",
        nodal_cfs=SDIR + "csvs/nodal_cfs.csv",
        cfs=SDIR + "csvs/cfs.csv",
        costs=SDIR + "csvs/costs.csv",
        capacities=SDIR + "csvs/capacities.csv",
        curtailment=SDIR + "csvs/curtailment.csv",
        energy=SDIR + "csvs/energy.csv",
        supply=SDIR + "csvs/supply.csv",
        supply_energy=SDIR + "csvs/supply_energy.csv",
        prices=SDIR + "csvs/prices.csv",
        weighted_prices=SDIR + "csvs/weighted_prices.csv",
        market_values=SDIR + "csvs/market_values.csv",
        price_statistics=SDIR + "csvs/price_statistics.csv",
        metrics=SDIR + "csvs/metrics.csv",
    threads: 2
    resources:
        mem_mb=10000,
    benchmark:
        SDIR + "benchmarks/make_summary"
    script:
        "scripts/make_summary.py"


rule plot_summary:
    input:
        "results/"
        + RDIR
        + "summaries/elec_s{simpl}_{clusters}_ec_l{ll}_{opts}_{country}",
    output:
        "results/"
        + RDIR
        + "plots/summary_{summary}_elec_s{simpl}_{clusters}_ec_l{ll}_{opts}_{country}.{ext}",
    log:
        "logs/"
        + RDIR
        + "plot_summary/{summary}_elec_s{simpl}_{clusters}_ec_l{ll}_{opts}_{country}_{ext}.log",
    script:
        "scripts/plot_summary.py"


rule plot_network:
    params:
        electricity=config["electricity"],
        costs=config["costs"],
        plotting=config["plotting"],
    input:
        network="results/"
        + RDIR
        + "networks/elec_s{simpl}_{clusters}_ec_l{ll}_{opts}.nc",
        africa_shape="resources/" + RDIR + "shapes/africa_shape.geojson",
        tech_costs=COSTS,
    output:
        only_map="results/"
        + RDIR
        + "plots/elec_s{simpl}_{clusters}_ec_l{ll}_{opts}_{attr}.{ext}",
        ext="results/"
        + RDIR
        + "plots/elec_s{simpl}_{clusters}_ec_l{ll}_{opts}_{attr}_ext.{ext}",
    log:
        "logs/"
        + RDIR
        + "plot_network/elec_s{simpl}_{clusters}_ec_l{ll}_{opts}_{attr}_{ext}.log",
    script:
        "scripts/plot_network.py"


rule make_statistics:
    params:
        countries=config["countries"],
        renewable_carriers=config["electricity"]["renewable_carriers"],
        renewable=config["renewable"],
        crs=config["crs"],
        scenario=config["scenario"],
    output:
        stats="results/" + RDIR + "stats.csv",
    threads: 1
    script:
        "scripts/make_statistics.py"


rule plot_sector_network:
    input:
        overrides="data/override_component_attrs",
        network=RESDIR
        + "postnetworks/elec_s{simpl}_{clusters}_ec_l{ll}_{opts}_{sopts}_{planning_horizons}_{discountrate}_{demand}_{h2export}export.nc",
    output:
        map=RESDIR
        + "maps/elec_s{simpl}_{clusters}_ec_l{ll}_{opts}_{sopts}-costs-all_{planning_horizons}_{discountrate}_{demand}_{h2export}export.pdf",
    threads: 2
    resources:
        mem_mb=10000,
    benchmark:
        (
            RESDIR
            + "benchmarks/plot_network/elec_s{simpl}_{clusters}_ec_l{ll}_{opts}_{sopts}_{planning_horizons}_{discountrate}_{demand}_{h2export}export"
        )
    script:
        "scripts/plot_network.py"


rule plot_sector_summary:
    input:
        costs=SDIR + "csvs/costs.csv",
        energy=SDIR + "csvs/energy.csv",
        balances=SDIR + "csvs/supply_energy.csv",
    output:
        costs=SDIR + "graphs/costs.pdf",
        energy=SDIR + "graphs/energy.pdf",
        balances=SDIR + "graphs/balances-energy.pdf",
    threads: 2
    resources:
        mem_mb=10000,
    benchmark:
        SDIR + "benchmarks/plot_summary"
    script:
        "scripts/plot_summary.py"


rule build_industrial_database:
    output:
        industrial_database="data/industrial_database.csv",
    script:
        "scripts/build_industrial_database.py"


rule prepare_db:
    params:
        tech_colors=config["plotting"]["tech_colors"],
    input:
        network=RESDIR
        + "postnetworks/elec_s{simpl}_{clusters}_ec_l{ll}_{opts}_{sopts}_{planning_horizons}_{discountrate}_{demand}_{h2export}export.nc",
    output:
        db=RESDIR
        + "summaries/elec_s{simpl}_{clusters}_ec_l{ll}_{opts}_{sopts}-costs-all_{planning_horizons}_{discountrate}_{demand}_{h2export}export.csv",
    threads: 2
    resources:
        mem_mb=10000,
    benchmark:
        (
            RESDIR
            + "benchmarks/prepare_db/elec_s{simpl}_{clusters}_ec_l{ll}_{opts}_{sopts}_{planning_horizons}_{discountrate}_{demand}_{h2export}export"
        )
    script:
        "scripts/prepare_db.py"


rule build_industrial_distribution_key:  #default data
    params:
        countries=config["countries"],
        gadm_level=config["sector"]["gadm_level"],
        alternative_clustering=config["cluster_options"]["alternative_clustering"],
        industry_database=config["custom_data"]["industry_database"],
    input:
        regions_onshore="resources/"
        + RDIR
        + "bus_regions/regions_onshore_elec_s{simpl}_{clusters}.geojson",
        clustered_pop_layout="resources/"
        + SECDIR
        + "population_shares/pop_layout_elec_s{simpl}_{clusters}_{planning_horizons}.csv",
        clustered_gdp_layout="resources/"
        + SECDIR
        + "gdp_shares/gdp_layout_elec_s{simpl}_{clusters}_{planning_horizons}.csv",
        industrial_database="data/industrial_database.csv",
        shapes_path="resources/"
        + RDIR
        + "bus_regions/regions_onshore_elec_s{simpl}_{clusters}.geojson",
    output:
        industrial_distribution_key="resources/"
        + SECDIR
        + "demand/industrial_distribution_key_elec_s{simpl}_{clusters}_{planning_horizons}.csv",
    threads: 1
    resources:
        mem_mb=1000,
    benchmark:
        (
            "benchmarks/"
            + RDIR
            + "build_industrial_distribution_key_elec_s{simpl}_{clusters}_{planning_horizons}"
        )
    script:
        "scripts/build_industrial_distribution_key.py"


rule build_base_industry_totals:  #default data
    params:
        base_year=config["demand_data"]["base_year"],
        countries=config["countries"],
        other_industries=config["demand_data"]["other_industries"],
    input:
        #os.path.dirname(snakemake.input["transactions_path"]) + "/demand/unsd/data/"
        #industrial_production_per_country="data/industrial_production_per_country.csv",
        unsd_export_path="data/demand/unsd/data/",
        energy_totals_base="resources/" + SECDIR + "energy_totals_base.csv",
        transactions_path="data/unsd_transactions.csv",
    output:
        base_industry_totals="resources/"
        + SECDIR
        + "demand/base_industry_totals_{planning_horizons}_{demand}.csv",
    threads: 1
    resources:
        mem_mb=1000,
    benchmark:
        (
            "benchmarks/"
            + SECDIR
            + "build_base_industry_totals_{planning_horizons}_{demand}"
        )
    script:
        "scripts/build_base_industry_totals.py"


rule build_industry_demand:  #default data
    params:
        countries=config["countries"],
        industry_demand=config["custom_data"]["industry_demand"],
        base_year=config["demand_data"]["base_year"],
        industry_util_factor=config["sector"]["industry_util_factor"],
        aluminium_year=config["demand_data"]["aluminium_year"],
    input:
        industrial_distribution_key="resources/"
        + SECDIR
        + "demand/industrial_distribution_key_elec_s{simpl}_{clusters}_{planning_horizons}.csv",
        #industrial_production_per_country_tomorrow="resources/demand/industrial_production_per_country_tomorrow_{planning_horizons}_{demand}.csv",
        #industrial_production_per_country="data/industrial_production_per_country.csv",
        base_industry_totals="resources/"
        + SECDIR
        + "demand/base_industry_totals_{planning_horizons}_{demand}.csv",
        industrial_database="data/industrial_database.csv",
        costs="resources/" + RDIR + "costs_{planning_horizons}.csv",
        industry_growth_cagr="data/demand/industry_growth_cagr.csv",
    output:
        industrial_energy_demand_per_node="resources/"
        + SECDIR
        + "demand/industrial_energy_demand_per_node_elec_s{simpl}_{clusters}_{planning_horizons}_{demand}.csv",
    threads: 1
    resources:
        mem_mb=1000,
    benchmark:
        (
            "benchmarks/"
            + SECDIR
            + "industrial_energy_demand_per_node_elec_s{simpl}_{clusters}_{planning_horizons}_{demand}.csv"
        )
    script:
        "scripts/build_industry_demand.py"


rule build_existing_heating_distribution:
    params:
        baseyear=config["scenario"]["planning_horizons"][0],
        sector=config["sector"],
        existing_capacities=config["existing_capacities"],
    input:
        existing_heating="data/existing_infrastructure/existing_heating_raw.csv",
        clustered_pop_layout="resources/"
        + SECDIR
        + "population_shares/pop_layout_elec_s{simpl}_{clusters}_{planning_horizons}.csv",
        clustered_pop_energy_layout="resources/"
        + SECDIR
        + "demand/heat/nodal_energy_heat_totals_{demand}_s{simpl}_{clusters}_{planning_horizons}.csv",
        #"resources/population_shares/pop_weighted_energy_totals_s{simpl}_{clusters}.csv",
        district_heat_share="resources/"
        + SECDIR
        + "demand/heat/district_heat_share_{demand}_s{simpl}_{clusters}_{planning_horizons}.csv",
    output:
        existing_heating_distribution="resources/"
        + SECDIR
        + "heating/existing_heating_distribution_{demand}_s{simpl}_{clusters}_{planning_horizons}.csv",
    threads: 1
    resources:
        mem_mb=2000,
    log:
        RESDIR
        + "logs/build_existing_heating_distribution_{demand}_s{simpl}_{clusters}_{planning_horizons}.log",
    benchmark:
        RESDIR
        +"benchmarks/build_existing_heating_distribution/{demand}_s{simpl}_{clusters}_{planning_horizons}"
    script:
        "scripts/build_existing_heating_distribution.py"


if config["foresight"] == "myopic":

    rule add_existing_baseyear:
        params:
            baseyear=config["scenario"]["planning_horizons"][0],
            sector=config["sector"],
            existing_capacities=config["existing_capacities"],
            costs=config["costs"],
        input:
            network=RESDIR
            + "prenetworks/elec_s{simpl}_{clusters}_ec_l{ll}_{opts}_{sopts}_{planning_horizons}_{discountrate}_{demand}_{h2export}export.nc",
            powerplants="resources/" + RDIR + "powerplants.csv",
            busmap_s="resources/" + RDIR + "bus_regions/busmap_elec_s{simpl}.csv",
            busmap=pypsaearth(
                "resources/" + RDIR + "bus_regions/busmap_elec_s{simpl}_{clusters}.csv"
            ),
            clustered_pop_layout="resources/"
            + SECDIR
            + "population_shares/pop_layout_elec_s{simpl}_{clusters}_{planning_horizons}.csv",
            costs=CDIR
            + "costs_{}.csv".format(config["scenario"]["planning_horizons"][0]),
            cop_soil_total="resources/"
            + SECDIR
            + "cops/cop_soil_total_elec_s{simpl}_{clusters}_{planning_horizons}.nc",
            cop_air_total="resources/"
            + SECDIR
            + "cops/cop_air_total_elec_s{simpl}_{clusters}_{planning_horizons}.nc",
            existing_heating_distribution="resources/"
            + SECDIR
            + "heating/existing_heating_distribution_{demand}_s{simpl}_{clusters}_{planning_horizons}.csv",
        output:
            RESDIR
            + "prenetworks-brownfield/elec_s{simpl}_{clusters}_l{ll}_{opts}_{sopts}_{planning_horizons}_{discountrate}_{demand}_{h2export}export.nc",
        wildcard_constraints:
            # TODO: The first planning_horizon needs to be aligned across scenarios
            # snakemake does not support passing functions to wildcard_constraints
            # reference: https://github.com/snakemake/snakemake/issues/2703
            planning_horizons=config["scenario"]["planning_horizons"][0],  #only applies to baseyear
        threads: 1
        resources:
            mem_mb=2000,
        log:
            RESDIR
            + "logs/add_existing_baseyear_elec_s{simpl}_{clusters}_ec_l{ll}_{opts}_{sopts}_{planning_horizons}_{discountrate}_{demand}_{h2export}export.log",
        benchmark:
            RESDIR
            +"benchmarks/add_existing_baseyear/elec_s{simpl}_{clusters}_ec_l{ll}_{opts}_{sopts}_{planning_horizons}_{discountrate}_{demand}_{h2export}export"
        script:
            "scripts/add_existing_baseyear.py"

    def input_profile_tech_brownfield(w):
        return {
            f"profile_{tech}": f"resources/"
            + RDIR
            + "renewable_profiles/profile_{tech}.nc"
            for tech in config["electricity"]["renewable_carriers"]
            if tech != "hydro"
        }

    def solved_previous_horizon(w):
        planning_horizons = config["scenario"]["planning_horizons"]
        i = planning_horizons.index(int(w.planning_horizons))
        planning_horizon_p = str(planning_horizons[i - 1])

        return (
            RESDIR
            + "postnetworks/elec_s{simpl}_{clusters}_ec_l{ll}_{opts}_{sopts}_"
            + planning_horizon_p
            + "_{discountrate}_{demand}_{h2export}export.nc"
        )

    rule add_brownfield:
        params:
            H2_retrofit=config["sector"]["hydrogen"],
            H2_retrofit_capacity_per_CH4=config["sector"]["hydrogen"][
                "H2_retrofit_capacity_per_CH4"
            ],
            threshold_capacity=config["existing_capacities"]["threshold_capacity"],
            snapshots=config["snapshots"],
            # drop_leap_day=config["enable"]["drop_leap_day"],
            carriers=config["electricity"]["renewable_carriers"],
        input:
            # unpack(input_profile_tech_brownfield),
            simplify_busmap="resources/" + RDIR + "bus_regions/busmap_elec_s{simpl}.csv",
            cluster_busmap="resources/"
            + RDIR
            + "bus_regions/busmap_elec_s{simpl}_{clusters}.csv",
            network=RESDIR
            + "prenetworks/elec_s{simpl}_{clusters}_ec_l{ll}_{opts}_{sopts}_{planning_horizons}_{discountrate}_{demand}_{h2export}export.nc",
            network_p=solved_previous_horizon,  #solved network at previous time step
            costs=CDIR + "costs_{planning_horizons}.csv",
            cop_soil_total="resources/"
            + SECDIR
            + "cops/cop_soil_total_elec_s{simpl}_{clusters}_{planning_horizons}.nc",
            cop_air_total="resources/"
            + SECDIR
            + "cops/cop_air_total_elec_s{simpl}_{clusters}_{planning_horizons}.nc",
        output:
            RESDIR
            + "prenetworks-brownfield/elec_s{simpl}_{clusters}_l{ll}_{opts}_{sopts}_{planning_horizons}_{discountrate}_{demand}_{h2export}export.nc",
        threads: 4
        resources:
            mem_mb=10000,
        log:
            RESDIR
            + "logs/add_brownfield_elec_s{simpl}_{clusters}_ec_l{ll}_{opts}_{sopts}_{planning_horizons}_{discountrate}_{demand}_{h2export}export.log",
        benchmark:
            (
                RESDIR
                + "benchmarks/add_brownfield/elec_s{simpl}_ec_{clusters}_l{ll}_{opts}_{sopts}_{planning_horizons}_{discountrate}_{demand}_{h2export}export"
            )
        script:
            "./scripts/add_brownfield.py"

    ruleorder: add_existing_baseyear > add_brownfield

    rule solve_network_myopic:
        params:
            solving=config["solving"],
            foresight=config["foresight"],
            planning_horizons=config["scenario"]["planning_horizons"],
            co2_sequestration_potential=config["scenario"].get(
                "co2_sequestration_potential", 200
            ),
        input:
            overrides="data/override_component_attrs",
            network=RESDIR
            + "prenetworks-brownfield/elec_s{simpl}_{clusters}_l{ll}_{opts}_{sopts}_{planning_horizons}_{discountrate}_{demand}_{h2export}export.nc",
            costs=CDIR + "costs_{planning_horizons}.csv",
            configs=SDIR + "configs/config.yaml",  # included to trigger copy_config rule
        output:
            network=RESDIR
            + "postnetworks/elec_s{simpl}_{clusters}_ec_l{ll}_{opts}_{sopts}_{planning_horizons}_{discountrate}_{demand}_{h2export}export.nc",
            # config=RESDIR
            # + "configs/config.elec_s{simpl}_{clusters}_ec_l{ll}_{opts}_{sopts}_{planning_horizons}_{discountrate}_{demand}_{h2export}export.yaml",
        shadow:
            "shallow"
        log:
            solver=RESDIR
            + "logs/elec_s{simpl}_{clusters}_ec_l{ll}_{opts}_{sopts}_{planning_horizons}_{discountrate}_{demand}_{h2export}export_solver.log",
            python=RESDIR
            + "logs/elec_s{simpl}_{clusters}_ec_l{ll}_{opts}_{sopts}_{planning_horizons}_{discountrate}_{demand}_{h2export}export_python.log",
            memory=RESDIR
            + "logs/elec_s{simpl}_{clusters}_ec_l{ll}_{opts}_{sopts}_{planning_horizons}_{discountrate}_{demand}_{h2export}export_memory.log",
        threads: 25
        resources:
            mem_mb=config["solving"]["mem"],
        benchmark:
            (
                RESDIR
                + "benchmarks/solve_network/elec_s{simpl}_{clusters}_ec_l{ll}_{opts}_{sopts}_{planning_horizons}_{discountrate}_{demand}_{h2export}export"
            )
        script:
            "./scripts/solve_network.py"

    rule solve_all_networks_myopic:
        input:
            networks=expand(
                RESDIR
                + "postnetworks/elec_s{simpl}_{clusters}_ec_l{ll}_{opts}_{sopts}_{planning_horizons}_{discountrate}_{demand}_{h2export}export.nc",
                **config["scenario"],
                **config["costs"],
                **config["export"],
            ),


rule run_scenario:
    input:
        diff_config="configs/scenarios/config.{scenario_name}.yaml",
    output:
        touchfile=touch("results/{scenario_name}/scenario.done"),
        copyconfig="results/{scenario_name}/config.yaml",
    threads: 1
    resources:
        mem_mb=5000,
    run:
        from build_test_configs import create_test_config
        import yaml
        from subprocess import run

        # get base configuration file from diff config
        with open(input.diff_config) as f:
            base_config_path = (
                yaml.full_load(f)
                .get("run", {})
                .get("base_config", "config.default.yaml")
            )

            # Ensure the scenario name matches the name of the configuration
        create_test_config(
            input.diff_config,
            {"run": {"name": wildcards.scenario_name}},
            input.diff_config,
        )
        # merge the default config file with the difference
        create_test_config(base_config_path, input.diff_config, "config.yaml")
        run(
            "snakemake -j all solve_all_networks --rerun-incomplete",
            shell=True,
            check=not config["run"]["allow_scenario_failure"],
        )
        run(
            "snakemake -j1 make_statistics --force",
            shell=True,
            check=not config["run"]["allow_scenario_failure"],
        )
        copyfile("config.yaml", output.copyconfig)



rule run_all_scenarios:
    input:
        expand(
            "results/{scenario_name}/scenario.done",
            scenario_name=[
                c.stem.replace("config.", "")
                for c in Path("configs/scenarios").glob("config.*.yaml")
            ],
        ),<|MERGE_RESOLUTION|>--- conflicted
+++ resolved
@@ -515,14 +515,6 @@
     params:
         enhanced_geothermal=config["renewable"]["enhanced_geothermal"],
     input:
-<<<<<<< HEAD
-        egs_capex="data/p100_h0/Total_CAPEX_USDmm.tif",
-        egs_opex="data/p100_h0/Average_OPEX_cUSDkW-h.tif",
-        egs_gen="data/p100_h0/Average_Electric_Energy_Output_MWhyear.tif",
-        shapes="resources/" + RDIR + "bus_regions/regions_onshore.geojson",
-    output:
-        egs_potentials="resources/" + RDIR + "egs_potential.csv",
-=======
         egs_capex="data/p{power_share}_h{heat_share}/Total_CAPEX_USDmm.tif",
         egs_opex="data/p{power_share}_h{heat_share}/Average_OPEX_cUSDkW-h.tif",
         egs_gen="data/p{power_share}_h{heat_share}/Average_Electric_Energy_Output_MWhyear.tif",
@@ -536,16 +528,11 @@
             "resources/"
             + SECDIR
             + "egs_potential_s{simpl}_{clusters}_p{power_share}_h{heat_share}.csv",
->>>>>>> 74b97c29
     threads: 2
     resources:
         mem_mb=10000,
     benchmark:
-<<<<<<< HEAD
-        RDIR + "/benchmarks/build_egs_potentials/egs_potential"
-=======
         RDIR + "/benchmarks/build_egs_potentials/egs_potential_s{simpl}_{clusters}_p{power_share}_h{heat_share}"
->>>>>>> 74b97c29
     script:
         "scripts/build_egs_potentials.py"
 
@@ -830,17 +817,10 @@
     input:
         costs=COSTS,
     output:
-<<<<<<< HEAD
-        industry_heating_costs="resources/" + RDIR + "industrial_heating_costs.csv",
-    threads: 1
-    log:
-        "logs/" + RDIR + "build_industrial_heating_costs.log",
-=======
         industrial_heating_costs="resources/" + SECDIR + "industrial_heating_costs.csv",
     threads: 1
     log:
         "logs/" + SECDIR + "build_industrial_heating_costs.log",
->>>>>>> 74b97c29
     resources:
         mem_mb=2000,
     script:
@@ -849,11 +829,7 @@
 
 rule build_industrial_heating_demands:
     input:
-<<<<<<< HEAD
-        demand_data="dummy/translated_to_us.geojson",
-=======
         demand_data="data/nrel_epa_flight_heating_demand_disagg.geojson",
->>>>>>> 74b97c29
         regions=(
             "resources/"
             + RDIR
@@ -862,29 +838,17 @@
     output:
         industrial_heating_egs_supply_curves=(
             "resources/"
-<<<<<<< HEAD
-            + RDIR
-=======
             + SECDIR
->>>>>>> 74b97c29
             + "industrial_heating_egs_supply_curves_s{simpl}_{clusters}.csv"
         ),
         industrial_heating_demands=(
             "resources/"
-<<<<<<< HEAD
-            + RDIR
-=======
             + SECDIR
->>>>>>> 74b97c29
             + "industrial_heating_demands_s{simpl}_{clusters}.csv"
         ),
     threads: 1
     log:
-<<<<<<< HEAD
-        "logs/" + RDIR + "build_industrial_heating_demand_s{simpl}_{clusters}.log",
-=======
         "logs/" + SECDIR + "build_industrial_heating_demand_s{simpl}_{clusters}.log",
->>>>>>> 74b97c29
     resources:
         mem_mb=2000,
     script:
@@ -1257,9 +1221,6 @@
             + SECDIR
             + "industrial_heating_demands_s{simpl}_{clusters}.csv"
         ),
-<<<<<<< HEAD
-        industrial_heating_costs="resources/" + RDIR + "industrial_heating_costs.csv",
-=======
         industrial_heating_costs=(
             "resources/"
             + SECDIR
@@ -1279,7 +1240,6 @@
                 # )
             )
             ],
->>>>>>> 74b97c29
     output:
         RESDIR
         + "prenetworks/elec_s{simpl}_{clusters}_ec_l{ll}_{opts}_{sopts}_{planning_horizons}_{discountrate}_{demand}.nc",
