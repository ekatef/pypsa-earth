# SPDX-FileCopyrightText: PyPSA-Earth and PyPSA-Eur Authors
#
# SPDX-License-Identifier: CC0-1.0

name: pypsa-earth
channels:
- conda-forge
- bioconda
- gurobi
- defaults
- https://repo.anaconda.com/pkgs/main
- https://repo.anaconda.com/pkgs/r
dependencies:
- affine=2.4.0
- ampl-asl=1.0.0
- amply=0.1.6
- anyio=4.7.0
- appdirs=1.4.4
- appnope=0.1.4
- argon2-cffi=23.1.0
- argon2-cffi-bindings=21.2.0
- arrow=1.3.0
- asttokens=3.0.0
- async-lru=2.0.4
- atk-1.0=2.38.0
- atlite=0.3.0
- attrs=24.3.0
- aws-c-auth=0.8.0
- aws-c-cal=0.8.1
- aws-c-common=0.10.6
- aws-c-compression=0.3.0
- aws-c-event-stream=0.5.0
- aws-c-http=0.9.2
- aws-c-io=0.15.3
- aws-c-mqtt=0.11.0
- aws-c-s3=0.7.7
- aws-c-sdkutils=0.2.1
- aws-checksums=0.2.2
- aws-crt-cpp=0.29.7
- aws-sdk-cpp=1.11.458
- azure-core-cpp=1.14.0
- azure-identity-cpp=1.10.0
- azure-storage-blobs-cpp=12.13.0
- azure-storage-common-cpp=12.8.0
- azure-storage-files-datalake-cpp=12.12.0
- babel=2.16.0
- beautifulsoup4=4.12.3
- bleach=6.2.0
- blosc=1.21.6
- bokeh=3.6.2
- bottleneck=1.4.2
- branca=0.8.1
- brotli=1.1.0
- brotli-bin=1.1.0
- brotli-python=1.1.0
- brotlicffi=1.1.0.0
- bzip2=1.0.8
- c-ares=1.34.4
- c-blosc2=2.15.2
- ca-certificates=2024.12.14
- cached-property=1.5.2
- cached_property=1.5.2
- cairo=1.18.2
- capnproto=1.0.2
- cartopy=0.23.0
- cdsapi=0.7.5
- certifi=2024.12.14
- cffi=1.17.1
- cfgv=3.3.1
- cfitsio=4.4.1
- cftime=1.6.4
- charset-normalizer=3.4.0
- click=8.1.8
- click-plugins=1.1.1
- cligj=0.7.2
- cloudpickle=3.1.0
- coin-or-cbc=2.10.12
- coin-or-cgl=0.60.9
- coin-or-clp=1.17.10
- coin-or-osi=0.108.11
- coin-or-utils=2.11.12
- coincbc=2.10.12
- colorama=0.4.6
- colorcet=3.1.0
- comm=0.2.2
- configargparse=1.7
- connection_pool=0.0.3
- contextily=1.6.2
- contourpy=1.3.1
- country_converter=1.2
- cpp-expected=1.1.0
- cppad=20240000.7
- cycler=0.12.1
- cyrus-sasl=2.1.27
- cytoolz=1.0.1
- dask=2024.12.1
- dask-core=2024.12.1
- dask-expr=1.1.21
- datapi=0.1.1
- datashader=0.16.3
- datrie=0.8.2
- debugpy=1.8.11
- decorator=5.1.1
- defusedxml=0.7.1
- deprecation=2.1.0
- descartes=1.1.0
- distlib=0.3.9
- distributed=2024.12.1
- docutils=0.21.2
- dpath=2.2.0
- earth-osm=2.3.post1
- entrypoints=0.4
- entsoe-py=0.6.11
- et_xmlfile=2.0.0
- exceptiongroup=1.2.2
- executing=2.1.0
- filelock=3.16.1
- fiona=1.10.1
- fmt=11.0.2
- folium=0.19.2
- font-ttf-dejavu-sans-mono=2.37
- font-ttf-inconsolata=3.000
- font-ttf-source-code-pro=2.038
- font-ttf-ubuntu=0.83
- fontconfig=2.15.0
- fonts-conda-ecosystem=1
- fonts-conda-forge=1
- fonttools=4.55.3
- fqdn=1.5.1
- freetype=2.12.1
- freexl=2.0.0
- fribidi=1.0.10
- fsspec=2024.12.0
- future=1.0.0
- gdal=3.9.3
- gdk-pixbuf=2.42.12
- geographiclib=2.0
- geojson-rewind=1.1.0
- geopandas=1.0.1
- geopandas-base=1.0.1
- geopy=2.4.1
- geos=3.13.0
- geotiff=1.7.3
- geoviews=1.14.0
- geoviews-core=1.14.0
- gflags=2.2.2
- giflib=5.2.2
- gitdb=4.0.11
- gitpython=3.1.43
- glog=0.7.1
- glpk=5.0
- gmp=6.3.0
- graphite2=1.3.13
- graphviz=12.0.0
- gtk2=2.24.33
- gts=0.7.6
- gurobi=12.0.0
- h11=0.14.0
- h2=4.1.0
- harfbuzz=10.1.0
- hdf4=4.2.15
- hdf5=1.14.3
- holoviews=1.20.0
- hpack=4.0.0
- httpcore=1.0.7
- httpx=0.28.1
- humanfriendly=10.0
- hvplot=0.11.2
- hyperframe=6.0.1
- icu=75.1
- identify=2.6.3
- idna=3.10
- importlib-metadata=8.5.0
- importlib_metadata=8.5.0
- importlib_resources=6.4.5
- inflate64=1.0.1
- iniconfig=2.0.0
- ipopt=3.14.17
- ipykernel=6.29.5
- ipython=8.31.0
- isoduration=20.11.0
- jedi=0.19.2
- jinja2=3.1.5
- joblib=1.4.2
- json-c=0.18
- json5=0.10.0
- jsonpointer=3.0.0
- jsonschema=4.23.0
- jsonschema-specifications=2024.10.1
- jsonschema-with-format-nongpl=4.23.0
- jupyter-lsp=2.2.5
- jupyter_client=8.6.3
- jupyter_core=5.7.2
- jupyter_events=0.11.0
- jupyter_server=2.15.0
- jupyter_server_terminals=0.5.3
- jupyterlab=4.3.4
- jupyterlab_pygments=0.3.0
- jupyterlab_server=2.27.3
- kealib=1.6.0
- kiwisolver=1.4.7
- krb5=1.21.3
- lcms2=2.16
- lerc=4.0.0
- libabseil=20240722.0
- libaec=1.1.3
- libarchive=3.7.7
- libarrow=18.1.0
- libarrow-acero=18.1.0
- libarrow-dataset=18.1.0
- libarrow-substrait=18.1.0
- libblas=3.9.0
- libbrotlicommon=1.1.0
- libbrotlidec=1.1.0
- libbrotlienc=1.1.0
- libcblas=3.9.0
- libcrc32c=1.1.2
- libcurl=8.11.1
- libcxx=19.1.6
- libdeflate=1.23
- libedit=3.1.20191231
- libev=4.33
- libevent=2.1.12
- libexpat=2.6.4
- libffi=3.4.2
- libgd=2.3.3
- libgdal=3.9.3
- libgdal-core=3.9.3
- libgdal-fits=3.9.3
- libgdal-grib=3.9.3
- libgdal-hdf4=3.9.3
- libgdal-hdf5=3.9.3
- libgdal-jp2openjpeg=3.9.3
- libgdal-kea=3.9.3
- libgdal-netcdf=3.9.3
- libgdal-pdf=3.9.3
- libgdal-pg=3.9.3
- libgdal-postgisraster=3.9.3
- libgdal-tiledb=3.9.3
- libgdal-xls=3.9.3
- libgfortran=5.0.0
- libgfortran5=13.2.0
- libglib=2.82.2
- libgoogle-cloud=2.32.0
- libgoogle-cloud-storage=2.32.0
- libgrpc=1.67.1
- libhwloc=2.11.2
- libiconv=1.17
- libintl=0.22.5
- libjpeg-turbo=3.0.0
- libkml=1.3.0
- liblapack=3.9.0
- liblapacke=3.9.0
- libllvm14=14.0.6
- liblzma=5.6.3
- libmamba=2.0.5
- libnetcdf=4.9.2
- libnghttp2=1.64.0
- libntlm=1.8
- libopenblas=0.3.28
- libparquet=18.1.0
- libpng=1.6.44
- libpq=17.2
- libprotobuf=5.28.2
- libre2-11=2024.07.02
- librsvg=2.58.4
- librttopo=1.1.0
- libscotch=7.0.5
- libsodium=1.0.20
- libsolv=0.7.30
- libspatialite=5.1.0
- libsqlite=3.47.2
- libssh2=1.11.1
- libthrift=0.21.0
- libtiff=4.7.0
- libutf8proc=2.9.0
- libwebp-base=1.5.0
- libxcb=1.17.0
- libxml2=2.13.5
- libxslt=1.1.39
- libzip=1.11.2
- libzlib=1.3.1
- linkify-it-py=2.0.3
- linopy=0.3.11
- llvm-openmp=19.1.6
- llvmlite=0.43.0
- locket=1.0.0
- lxml=5.3.0
- lz4=4.3.3
- lz4-c=1.10.0
- lzo=2.10
- mamba=2.0.5
- mapclassify=2.8.1
- markdown=3.6
- markdown-it-py=3.0.0
- markupsafe=3.0.2
- matplotlib=3.5.2
- matplotlib-base=3.5.2
- matplotlib-inline=0.1.7
- mdit-py-plugins=0.4.2
- mdurl=0.1.2
- memory_profiler=0.61.0
- mercantile=1.2.1
- metis=5.1.0
- minizip=4.0.7
- mistune=3.0.2
- mpfr=4.2.1
- msgpack-python=1.1.0
- multipledispatch=0.6.0
- multiurl=0.3.3
- multivolumefile=0.2.3
- mumps-include=5.7.3
- mumps-seq=5.7.3
- munkres=1.1.4
- nbclient=0.10.2
- nbconvert-core=7.16.4
- nbformat=5.10.4
- ncurses=6.5
- nest-asyncio=1.6.0
- netcdf4=1.7.2
- networkx=3.4
- nlohmann_json=3.11.3
- nodeenv=1.9.1
- notebook-shim=0.2.4
- nspr=4.36
- nss=3.107
- numba=0.60.0
- numexpr=2.10.2
- numpoly=1.2.14
- numpy=1.26.4
- openjpeg=2.5.3
- openldap=2.6.9
- openpyxl=3.1.5
- openssl=3.4.0
- orc=2.0.3
- overrides=7.7.0
- packaging=24.2
- pandas=2.2.2
- pandocfilters=1.5.0
- panel=1.5.5
- pango=1.54.0
- param=2.2.0
- parso=0.8.4
- partd=1.4.2
- patsy=1.0.1
- pcre2=10.44
- pexpect=4.9.0
- pickleshare=0.7.5
- pillow=11.0.0
- pip=24.3.1
- pixman=0.44.2
- pkgutil-resolve-name=1.3.10
- plac=1.4.3
- platformdirs=4.3.6
- pluggy=1.5.0
- ply=3.11
- polars=1.17.1
- poppler=24.12.0
- poppler-data=0.4.12
- postgresql=17.2
- powerplantmatching=0.6.0
- pre-commit=4.0.1
- progressbar2=4.5.0
- proj=9.5.1
- prometheus_client=0.21.1
- prompt-toolkit=3.0.48
- protobuf=5.28.2
- psutil=6.1.0
- pthread-stubs=0.4
- ptyprocess=0.7.0
- pulp=2.7.0
- pure_eval=0.2.3
- py-cpuinfo=9.0.0
- py7zr=0.22.0
- pyarrow=18.1.0
- pyarrow-core=18.1.0
- pybcj=1.0.3
- pycountry=24.6.1
- pycparser=2.22
- pycryptodomex=3.21.0
- pyct=0.5.0
- pydoe2=1.3.0
- pygments=2.18.0
- pyobjc-core=10.3.2
- pyobjc-framework-cocoa=10.3.2
- pyogrio=0.10.0
- pyomo=6.6.1
- pyparsing=3.2.0
- pyppmd=1.1.0
- pyproj=3.7.0
- pypsa=0.28.0
- pyscipopt=5.2.1
- pyshp=2.3.1
- pysocks=1.7.1
- pytables=3.10.1
- pytest=8.3.4
- python=3.10.16
- python-dateutil=2.9.0.post0
- python-fastjsonschema=2.21.1
- python-json-logger=2.0.7
- python-tzdata=2024.2
- python-utils=3.9.1
- python_abi=3.10
- pytz=2024.2
- pyviz_comms=3.0.3
- pyyaml=6.0.2
- pyzmq=26.2.0
- pyzstd=0.16.2
- rasterio=1.3.11
- re2=2024.07.02
- readline=8.2
- referencing=0.35.1
- reproc=14.2.5.post0
- reproc-cpp=14.2.5.post0
- requests=2.32.3
- reretry=0.11.8
- reverse-geocode=1.4.1
- rfc3339-validator=0.1.4
- rfc3986-validator=0.1.1
- rioxarray=0.17.0
- rpds-py=0.22.3
- ruamel.yaml=0.17.26
- ruamel.yaml.clib=0.2.8
- scikit-learn=1.6.0
- scip=9.2.0
- scipy=1.14.1
- seaborn=0.13.2
- seaborn-base=0.13.2
- send2trash=1.8.3
- setuptools=75.6.0
- shapely=2.0.6
- simdjson=3.11.3
- six=1.17.0
- smart_open=7.1.0
- smmap=5.0.0
- snakemake-minimal=7.32.4
- snappy=1.2.1
- sniffio=1.3.1
- snuggs=1.4.7
- sortedcontainers=2.4.0
- soupsieve=2.5
- spdlog=1.14.1
- sqlite=3.47.2
- stack_data=0.6.3
- statsmodels=0.14.4
- stopit=1.1.2
- tabulate=0.9.0
- tbb=2022.0.0
- tblib=3.0.0
- terminado=0.18.1
- texttable=1.7.0
- threadpoolctl=3.5.0
- throttler=1.2.2
- tiledb=2.27.0
- tinycss2=1.4.0
- tk=8.6.13
- tomli=2.2.1
- toolz=1.0.0
- toposort=1.10
- tornado=6.4.2
- tqdm=4.67.1
- traitlets=5.14.3
- types-python-dateutil=2.9.0.20241206
- typing-extensions=4.12.2
- typing_extensions=4.12.2
- typing_utils=0.1.0
- tzcode=2024b
- tzdata=2024b
- uc-micro-py=1.0.3
- ukkonen=1.0.1
- unicodedata2=15.1.0
- unidecode=1.3.8
- uri-template=1.3.0
- uriparser=0.9.8
- urllib3=2.3.0
- validators=0.34.0
- virtualenv=20.28.0
- wcwidth=0.2.13
- webcolors=24.11.1
- webencodings=0.5.1
- websocket-client=1.8.0
- wheel=0.45.1
- wrapt=1.17.0
- xarray=2023.11.0
- xerces-c=3.2.5
- xlrd=2.0.1
- xorg-libxau=1.0.12
- xorg-libxdmcp=1.1.5
- xyzservices=2024.9.0
- yaml=0.2.5
- yaml-cpp=0.8.0
- yte=1.5.5
- zeromq=4.3.5
- zict=3.0.0
- zipfile-deflate64=0.2.0
- zipp=3.21.0
- zlib=1.3.1
- zlib-ng=2.2.2
- zstandard=0.23.0
- zstd=1.5.6
- pip:
  - chaospy==4.3.17
  - fake-useragent==2.0.3
  - googledrivedownloader==0.4
  - highspy==1.9.0
<<<<<<< HEAD
  - protobuf==5.29.2
=======
>>>>>>> b1f530b0
  - tsam==2.3.6
prefix: /Users/runner/miniconda3/envs/pypsa-earth<|MERGE_RESOLUTION|>--- conflicted
+++ resolved
@@ -503,9 +503,5 @@
   - fake-useragent==2.0.3
   - googledrivedownloader==0.4
   - highspy==1.9.0
-<<<<<<< HEAD
-  - protobuf==5.29.2
-=======
->>>>>>> b1f530b0
   - tsam==2.3.6
 prefix: /Users/runner/miniconda3/envs/pypsa-earth