--- conflicted
+++ resolved
@@ -18,16 +18,9 @@
   planning_horizons: # investment years for myopic and perfect; or costs year for overnight
   - 2030
   ll:
-<<<<<<< HEAD
-  - "copt"
-  opts:
-  - "Co2L-72H"
-=======
   - "c1"
   opts:
   - "Co2L-144H"
-
->>>>>>> ff425ba6
 
 costs:
   lifetime: 25 #default lifetime
