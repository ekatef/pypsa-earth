--- conflicted
+++ resolved
@@ -1310,40 +1310,21 @@
 
     out = snakemake.output
 
-<<<<<<< HEAD
     EEZ_gpkg = snakemake.input["eez"]
     mem_mb = snakemake.resources["mem_mb"]
 
-    countries_list = snakemake.config["countries"]
-    geo_crs = snakemake.config["crs"]["geo_crs"]
-    distance_crs = snakemake.config["crs"]["distance_crs"]
-
-    contended_flag = snakemake.config["build_shape_options"]["contended_flag"]
-    gdp_method = snakemake.config["build_shape_options"]["gdp_method"]
-    layer_id = snakemake.config["build_shape_options"]["gadm_layer_id"]
-    nprocesses = snakemake.config["build_shape_options"]["nprocesses"]
-    out_logging = snakemake.config["build_shape_options"]["out_logging"]
-    update = snakemake.config["build_shape_options"]["update_file"]
-    worldpop_method = snakemake.config["build_shape_options"]["worldpop_method"]
-    year = snakemake.config["build_shape_options"]["year"]
-=======
     countries_list = snakemake.params.countries
+    geo_crs = snakemake.params.crs["geo_crs"]
+    distance_crs = snakemake.params.crs["distance_crs"]
+
     layer_id = snakemake.params.build_shape_options["gadm_layer_id"]
     update = snakemake.params.build_shape_options["update_file"]
     out_logging = snakemake.params.build_shape_options["out_logging"]
     year = snakemake.params.build_shape_options["year"]
     nprocesses = snakemake.params.build_shape_options["nprocesses"]
     contended_flag = snakemake.params.build_shape_options["contended_flag"]
-    EEZ_gpkg = snakemake.input["eez"]
     worldpop_method = snakemake.params.build_shape_options["worldpop_method"]
     gdp_method = snakemake.params.build_shape_options["gdp_method"]
-    geo_crs = snakemake.params.crs["geo_crs"]
-    distance_crs = snakemake.params.crs["distance_crs"]
-    nchunks = snakemake.params.build_shape_options["nchunks"]
-    if nchunks < nprocesses:
-        logger.info(f"build_shapes data chunks set to nprocesses {nprocesses}")
-        nchunks = nprocesses
->>>>>>> 1b91827c
 
     country_shapes = countries(
         countries_list,
