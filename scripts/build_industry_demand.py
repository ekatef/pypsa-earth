--- conflicted
+++ resolved
@@ -57,11 +57,7 @@
         snakemake = mock_snakemake(
             "build_industry_demand",
             simpl="",
-<<<<<<< HEAD
-            clusters=13,
-=======
             clusters=10,
->>>>>>> 96f640c1
             planning_horizons=2030,
             demand="AB",
         )
@@ -140,17 +136,10 @@
         # Load distribution keys
         keys_path = snakemake.input.industrial_distribution_key
 
-<<<<<<< HEAD
         dist_keys = pd.read_csv(
             keys_path, index_col=0, keep_default_na=False, na_values=[""]
         )
-=======
-    AL = read_csv_nafix("data/AL_production.csv", index_col=0)
-    AL_prod_tom = AL[AL.Year == snakemake.config["demand_data"]["aluminium_year"]][
-        "production[ktons/a]"
-    ].loc[countries]
-    AL_emissions = AL_prod_tom * emission_factors["non-ferrous metals"]
->>>>>>> 96f640c1
+
 
         # production of industries per node compared to current
         nodal_production_tom = country_to_nodal(production_tom, dist_keys)
@@ -214,9 +203,11 @@
         geo_locs = match_technology(geo_locs).loc[countries]
 
         AL = read_csv_nafix("data/AL_production.csv", index_col=0)
-        AL_prod_tom = AL["production[ktons/a]"].loc[countries]
+        AL_prod_tom = AL[AL.Year == snakemake.config["demand_data"]["aluminium_year"]][
+            "production[ktons/a]"
+        ].loc[countries]
         AL_emissions = AL_prod_tom * emission_factors["non-ferrous metals"]
-
+        
         Steel_emissions = (
             geo_locs[geo_locs.industry == "iron and steel"]
             .groupby("country")
