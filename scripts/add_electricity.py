--- conflicted
+++ resolved
@@ -304,10 +304,10 @@
     n,
     costs,
     ppl,
-    input_profiles,
+    input_files,
     technologies,
     extendable_carriers,
-    line_length_factor=1,
+    line_length_factor,
 ):
     # TODO: rename tech -> carrier, technologies -> carriers
     _add_missing_carriers_from_costs(n, costs, technologies)
@@ -324,34 +324,15 @@
 
         df.carrier.mask(df.technology == "Onshore", "onwind", inplace=True)
 
-        with xr.open_dataset(getattr(snakemake.input, "profile_" + tech)) as ds:
+        with xr.open_dataset(getattr(input_files, "profile_" + tech)) as ds:
             if ds.indexes["bus"].empty:
                 continue
 
             suptech = tech.split("-", 2)[0]
             if suptech == "offwind":
-<<<<<<< HEAD
-                continue
-                # TODO: Uncomment out and debug.
-                # underwater_fraction = ds["underwater_fraction"].to_pandas()
-                # connection_cost = (
-                #     snakemake.params.length_factor *
-                #     ds["average_distance"].to_pandas() *
-                #     (underwater_fraction *
-                #      costs.at[tech + "-connection-submarine", "capital_cost"] +
-                #      (1.0 - underwater_fraction) *
-                #      costs.at[tech + "-connection-underground", "capital_cost"]
-                #      ))
-                # capital_cost = (costs.at["offwind", "capital_cost"] +
-                #                 costs.at[tech + "-station", "capital_cost"] +
-                #                 connection_cost)
-                # logger.info(
-                #     "Added connection cost of {:0.0f}-{:0.0f} Eur/MW/a to {}".
-                #     format(connection_cost.min(), connection_cost.max(), tech))
-=======
                 underwater_fraction = ds["underwater_fraction"].to_pandas()
                 connection_cost = (
-                    snakemake.config["lines"]["length_factor"]
+                    line_length_factor
                     * ds["average_distance"].to_pandas()
                     * (
                         underwater_fraction
@@ -370,7 +351,6 @@
                         connection_cost.min(), connection_cost.max(), tech
                     )
                 )
->>>>>>> 6e6dbf60
             else:
                 capital_cost = costs.at[tech, "capital_cost"]
 
