--- conflicted
+++ resolved
@@ -103,7 +103,7 @@
 logger = logging.getLogger(__name__)
 
 # Requirement to set path to filepath for execution
-#os.chdir(os.path.dirname(os.path.abspath(__file__)))
+# os.chdir(os.path.dirname(os.path.abspath(__file__)))
 
 
 def normed(s):
@@ -332,12 +332,7 @@
         if tech == "hydro":
             continue
 
-        if snakemake.config["alternative_clustering"]:
-            # pass
-            n.add("Carrier", name=tech)
-
-        else:    
-            n.add("Carrier", name=tech)
+        n.add("Carrier", name=tech)
         # TODO: Uncomment this out. MAX
         # with xr.open_dataset(getattr(snakemake.input,
         #                              "profile_" + tech)) as ds:
@@ -689,17 +684,12 @@
     if "snakemake" not in globals():
         from _helpers import mock_snakemake
 
-<<<<<<< HEAD
-        snakemake = mock_snakemake("add_electricity", simpl="", clusters="50")
-=======
         os.chdir(os.path.dirname(os.path.abspath(__file__)))
 
         snakemake = mock_snakemake("add_electricity")
->>>>>>> d86176f9
     configure_logging(snakemake)
-    
+
     n = pypsa.Network(snakemake.input.base_network)
-    
     Nyears = n.snapshot_weightings.sum() / 8760.0
 
     # Snakemake imports:
@@ -710,16 +700,16 @@
     admin_shapes = snakemake.input.gadm_shapes
 
     costs = load_costs(Nyears)
-#    ppl = load_powerplants()
+    ppl = load_powerplants()
 
     attach_load(n, regions, load, admin_shapes, countries, scale)
 
     update_transmission_costs(n, costs)
 
-#    attach_conventional_generators(n, costs, ppl)
+    attach_conventional_generators(n, costs, ppl)
     attach_wind_and_solar(n, costs)
     # attach_hydro(n, costs, ppl)
-#    attach_extendable_generators(n, costs, ppl)
+    attach_extendable_generators(n, costs, ppl)
 
     # estimate_renewable_capacities(n)
     # attach_OPSD_renewables(n)
