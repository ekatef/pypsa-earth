# -*- coding: utf-8 -*-
# SPDX-FileCopyrightText:  PyPSA-Earth and PyPSA-Eur Authors
#
# SPDX-License-Identifier: AGPL-3.0-or-later

# -*- coding: utf-8 -*-
"""
Creates Voronoi shapes for each bus representing both onshore and offshore
regions.

Relevant Settings
-----------------

.. code:: yaml

    countries:

.. seealso::
    Documentation of the configuration file ``config.yaml`` at
    :ref:`toplevel_cf`

Inputs
------

- ``resources/country_shapes.geojson``: confer :ref:`shapes`
- ``resources/offshore_shapes.geojson``: confer :ref:`shapes`
- ``networks/base.nc``: confer :ref:`base`

Outputs
-------

- ``resources/regions_onshore.geojson``:

    .. image:: /img/regions_onshore.png
        :width: 33 %

- ``resources/regions_offshore.geojson``:

    .. image:: /img/regions_offshore.png
        :width: 33 %

Description
-----------
"""
import os

import geopandas as gpd
import pandas as pd
import pypsa
from _helpers import REGION_COLS, configure_logging, create_logger

logger = create_logger(__name__)


def custom_voronoi_partition_pts(points, outline, add_bounds_shape=True, multiplier=5):
    """
    Compute the polygons of a voronoi partition of `points` within the polygon
    `outline`

    Attributes
    ----------
    points : Nx2 - ndarray[dtype=float]
    outline : Polygon

    Returns
    -------
    polygons : N - ndarray[dtype=Polygon|MultiPolygon]
    """

    import numpy as np
    from scipy.spatial import Voronoi
    from shapely.geometry import Polygon

    points = np.asarray(points)

    polygons_arr = []

    if len(points) == 1:
        polygons_arr = [outline]
    else:
        xmin, ymin = np.amin(points, axis=0)
        xmax, ymax = np.amax(points, axis=0)

        if add_bounds_shape:
            # check bounds of the shape
            minx_o, miny_o, maxx_o, maxy_o = outline.boundary.bounds
            xmin = min(xmin, minx_o)
            ymin = min(ymin, miny_o)
            xmax = min(xmax, maxx_o)
            ymax = min(ymax, maxy_o)

        xspan = xmax - xmin
        yspan = ymax - ymin

        # to avoid any network positions outside all Voronoi cells, append
        # the corners of a rectangle framing these points
        vcells = Voronoi(
            np.vstack(
                (
                    points,
                    [
                        [xmin - multiplier * xspan, ymin - multiplier * yspan],
                        [xmin - multiplier * xspan, ymax + multiplier * yspan],
                        [xmax + multiplier * xspan, ymin - multiplier * yspan],
                        [xmax + multiplier * xspan, ymax + multiplier * yspan],
                    ],
                )
            )
        )

        polygons_arr = np.empty((len(points),), "object")
        for i in range(len(points)):
            poly = Polygon(vcells.vertices[vcells.regions[vcells.point_region[i]]])

            if not poly.is_valid:
                poly = poly.buffer(0)

            if not outline.is_valid:
                outline = outline.buffer(0)

            poly = poly.intersection(outline)

            polygons_arr[i] = poly

    return polygons_arr


def get_gadm_shape(
    onshore_buses, gadm_shapes, geo_crs="EPSG:4326", metric_crs="EPSG:3857"
):
    geo_regions = gpd.GeoDataFrame(
        onshore_buses[["x", "y"]],
        geometry=gpd.points_from_xy(onshore_buses["x"], onshore_buses["y"]),
        crs=geo_crs,
    ).to_crs(metric_crs)

    join_geos = gpd.sjoin_nearest(
        geo_regions, gadm_shapes.to_crs(metric_crs), how="left"
    )

    # when duplicates, keep only the first entry
    join_geos = join_geos[~join_geos.index.duplicated()]

    gadm_sel = gadm_shapes.loc[join_geos["index_right"].values]

    return gadm_sel.geometry.values, gadm_sel.index.values


if __name__ == "__main__":
    if "snakemake" not in globals():
        from _helpers import mock_snakemake

        snakemake = mock_snakemake("build_bus_regions")

    configure_logging(snakemake)

    countries = snakemake.params.countries
    geo_crs = snakemake.params.crs["geo_crs"]
    area_crs = snakemake.params.crs["area_crs"]
    metric_crs = snakemake.params.crs["distance_crs"]

    n = pypsa.Network(snakemake.input.base_network)

    country_shapes = gpd.read_file(snakemake.input.country_shapes).set_index("name")[
        "geometry"
    ]

    offshore_shapes = gpd.read_file(snakemake.input.offshore_shapes)

    offshore_shapes = offshore_shapes.reindex(columns=REGION_COLS).set_index("name")[
        "geometry"
    ]

    gadm_shapes = gpd.read_file(snakemake.input.gadm_shapes).set_index("GADM_ID")

    onshore_regions = []
    offshore_regions = []

    for country in countries:
        c_b = n.buses.country == country
        if n.buses.loc[c_b & n.buses.substation_lv, ["x", "y"]].empty:
            logger.warning(f"No low voltage buses found for {country}!")
            continue

        onshore_shape = country_shapes[country]
        onshore_locs = n.buses.loc[c_b & n.buses.substation_lv, ["x", "y"]]
        gadm_country = gadm_shapes[gadm_shapes.country == country]
        if snakemake.params.alternative_clustering:
            onshore_geometry, shape_id = get_gadm_shape(
                onshore_locs,
                gadm_country,
                geo_crs,
                metric_crs,
            )
        else:
            onshore_geometry = custom_voronoi_partition_pts(
                onshore_locs.values, onshore_shape
            )
            shape_id = 0  # Not used

        temp_region = gpd.GeoDataFrame(
            {
                "name": onshore_locs.index,
                "x": onshore_locs["x"],
                "y": onshore_locs["y"],
                "geometry": onshore_geometry,
                "country": country,
                "shape_id": shape_id,
            },
            crs=geo_crs,
        )
        temp_region = temp_region[
            temp_region.geometry.is_valid & ~temp_region.geometry.is_empty
        ]
        onshore_regions.append(temp_region)

        # These two logging could be commented out
        if country not in offshore_shapes.index:
            logger.warning(f"No off-shore shapes for {country}")
            continue

        offshore_shape = offshore_shapes[country]

        if n.buses.loc[c_b & n.buses.substation_off, ["x", "y"]].empty:
            logger.warning(f"No off-shore substations found for {country}")
            continue
        else:
            offshore_locs = n.buses.loc[c_b & n.buses.substation_off, ["x", "y"]]
            shape_id = 0  # Not used
            offshore_geometry = custom_voronoi_partition_pts(
                offshore_locs.values, offshore_shape
            )
            offshore_regions_c = gpd.GeoDataFrame(
                {
                    "name": offshore_locs.index,
                    "x": offshore_locs["x"],
                    "y": offshore_locs["y"],
                    "geometry": offshore_geometry,
                    "country": country,
                    "shape_id": shape_id,
                },
                crs=country_shapes.crs,
            )
            offshore_regions_c = offshore_regions_c.loc[
                offshore_regions_c.to_crs(area_crs).area > 1e-2
            ]
            offshore_regions_c = offshore_regions_c[
                offshore_regions_c.geometry.is_valid
                & ~offshore_regions_c.geometry.is_empty
            ]
            offshore_regions.append(offshore_regions_c)

    # create geodataframe and remove nan shapes
    onshore_regions = gpd.GeoDataFrame(
        pd.concat(onshore_regions, ignore_index=True),
        crs=country_shapes.crs,
    ).dropna(axis="index", subset=["geometry"])

    if snakemake.params.alternative_clustering:
<<<<<<< HEAD
        n.determine_network_topology()

        non_isolated_buses_i = n.buses.duplicated(subset=["sub_network"], keep=False)
        non_isolated_buses = n.buses[non_isolated_buses_i].index
        isolated_buses = n.buses[~non_isolated_buses_i].index

        onshore_regions = onshore_regions[~onshore_regions.name.isin(isolated_buses)]
        onshore_regions = onshore_regions.drop_duplicates("shape_id")
=======
        # determine isolated buses
        n.determine_network_topology()
        non_isolated_buses = n.buses.duplicated(subset=["sub_network"], keep=False)
        isolated_buses = n.buses[~non_isolated_buses].index
        non_isolated_regions = onshore_regions[
            ~onshore_regions.name.isin(isolated_buses)
        ]
        isolated_regions = onshore_regions[onshore_regions.name.isin(isolated_buses)]

        # Combine regions while prioritizing non-isolated ones
        onshore_regions = pd.concat(
            [non_isolated_regions, isolated_regions]
        ).drop_duplicates("shape_id", keep="first")

        if len(onshore_regions) < len(gadm_country):
            logger.warning(
                f"The number of remaining of buses are less than the number of administrative clusters suggested!"
            )
>>>>>>> 62cab734

    onshore_regions = pd.concat([onshore_regions], ignore_index=True).to_file(
        snakemake.output.regions_onshore
    )

    if offshore_regions:
        # if a offshore_regions exists execute below
        pd.concat(offshore_regions, ignore_index=True).to_file(
            snakemake.output.regions_offshore
        )
    else:
        # if no offshore_regions exist save an empty offshore_shape
        offshore_shapes.to_frame().to_file(snakemake.output.regions_offshore)<|MERGE_RESOLUTION|>--- conflicted
+++ resolved
@@ -257,16 +257,6 @@
     ).dropna(axis="index", subset=["geometry"])
 
     if snakemake.params.alternative_clustering:
-<<<<<<< HEAD
-        n.determine_network_topology()
-
-        non_isolated_buses_i = n.buses.duplicated(subset=["sub_network"], keep=False)
-        non_isolated_buses = n.buses[non_isolated_buses_i].index
-        isolated_buses = n.buses[~non_isolated_buses_i].index
-
-        onshore_regions = onshore_regions[~onshore_regions.name.isin(isolated_buses)]
-        onshore_regions = onshore_regions.drop_duplicates("shape_id")
-=======
         # determine isolated buses
         n.determine_network_topology()
         non_isolated_buses = n.buses.duplicated(subset=["sub_network"], keep=False)
@@ -285,7 +275,6 @@
             logger.warning(
                 f"The number of remaining of buses are less than the number of administrative clusters suggested!"
             )
->>>>>>> 62cab734
 
     onshore_regions = pd.concat([onshore_regions], ignore_index=True).to_file(
         snakemake.output.regions_onshore
