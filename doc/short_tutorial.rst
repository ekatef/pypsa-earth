.. SPDX-FileCopyrightText:  PyPSA-Earth and PyPSA-Eur Authors
..
.. SPDX-License-Identifier: CC-BY-4.0

.. _short_tutorial:


##########################################
Short tutorial
##########################################

The installation procedure installs PyPSA-Earth model with all the software dependencies needed to build and run it.
To properly model any region of the Earth, it is first crucial to get familiar with a tutorial where a simpler model is considered.
This section explains how to run and analyze the tutorial model.

Build the tutorial model
---------------------------

The user can explore the majority of the model's functions on a local machine by running the tutorial, which uses fewer computational resources than the entire model does. A tutorial data kit was developed to facilitate exploring the model.
You can build it using the tutorial configuration file `config.tutorial.yaml` (placed in the project folder `pypsa-earth`).
By default, PyPSA-Earth reads configuration parameters of simulation from `config.yaml` file located in `pypsa-earth` folder.
Thus, to run the tutorial model, `config.tutorial.yaml` needs to be stored as `config.yaml`:

.. code:: bash

    .../pypsa-earth (pypsa-earth) % cp config.tutorial.yaml config.yaml

.. note::
    You may want to do a reserve copy of your current configuration file (`config.yaml`) as it will be overwritten by a tutorial configuration.

In the configuration file `config.yaml` there is a flag `retrieve_databundle` which triggers data loading and a `tutorial` flag which determines that the loaded data belong to the tutorial kit. Currently the tutorial can be run only for Nigeria ("NG"), Benin ("BJ"), Botswana ("BW") and Morocco ("MA").

.. code:: yaml

    tutorial: true
    ...
    enable:
        retrieve_databundle: true

It's recommended to set `retrieve_databundle: true` when building the model for the first time to download all needed common data files.
When the first run is completed and all the necessary data are extracted, it may be a good idea to set `retrieve_databundle: false` to avoid data loss.

Run the model
---------------------

After configuration set-up, the model is ready to be built and run.
Before to actually run the workflow you may check how it will look by using `--dryrun` or `-n` Snakemake option:

.. code:: bash

    .../pypsa-earth (pypsa-earth) % snakemake -j 1 solve_all_networks --dryrun

To run the whole modeling workflow you just need the following command:

.. code:: bash

    .../pypsa-earth (pypsa-earth) % snakemake -j 1 solve_all_networks

.. TODO Explain settings of the tutorial case

This command will trigger loading of the whole dataset needed to build the model for a tutorial case if
both `tutorial` and `retrieve_databundle` flags are on. The tutorial model will run simulation of power systems in Nigeria and Benin.
Note that data load will need about 1.6Gb and model building will take a while (about 20..50 minutes).


Analyse the solved networks
------------------------------------

The solved networks can be analysed just like any other PyPSA network (e.g. in Jupyter Notebooks).

.. code:: python

    import pypsa

    network = pypsa.Network("results/networks/elec_s_6_ec_lcopt_Co2L-4H.nc")

The video below shows how to analyse solved PyPSA-Eur networks in Jupyter Notebooks.
Fabian Neumann did a great job explaining the basics of PyPSA and how to use it for analysis.

.. raw:: html

    <iframe width="560" height="315" src="https://www.youtube.com/embed/mAwhQnNRIvs" frameborder="0" allow="accelerometer; autoplay; encrypted-media; gyroscope; picture-in-picture" allowfullscreen></iframe>

We also prepared an example notebook such that you can explore the tutorial network yourself.
Just open in our `notebooks repository <https://github.com/pypsa-meets-earth/documentation/tree/main/notebooks>`_
the file `sample-network-analysis.ipynb`. For further inspiration on what you can analyse and do with PyPSA,
you can explore the `examples section in the PyPSA framework documentation <https://pypsa.readthedocs.io/en/latest/examples-basic.html>`_.

After playing with the tutorial model and before playing with different functions,
it's important to clean-up data in your model folder before to proceed further to avoid data conflicts.
You may use the `clean` rule for making so:

.. code:: bash

    .../pypsa-earth (pypsa-earth) % snakemake -j 1 clean

Generally, it's a good idea to repeat the cleaning procedure every time when the underlying data are changed to avoid conflicts between run settings corresponding to different scenarios.

It is also possible to make manual clean-up removing folders "resources", "networks" and "results". Those folders store the intermediate output of the workflow and if you don't need them anymore it is safe to delete them.

.. note::

  This tutorial only covers Nigeria. To make the workflow run on other regions you need to use the ``config.default.yaml`` as ``config.yaml``.
  To use the model in and outside Africa, you should also read
  `How to create a model for you region of interest with PyPSA-Earth? <https://github.com/pypsa-meets-earth/pypsa-earth/discussions/505>`_
<<<<<<< HEAD

:ref:`tutorial` section elaborates on how to build and run a full PyPSA-Earth model.  
=======
  The next section elaborates on building and running a full PyPSA-Earth model.
>>>>>>> e79d26a4
<|MERGE_RESOLUTION|>--- conflicted
+++ resolved
@@ -103,9 +103,4 @@
   This tutorial only covers Nigeria. To make the workflow run on other regions you need to use the ``config.default.yaml`` as ``config.yaml``.
   To use the model in and outside Africa, you should also read
   `How to create a model for you region of interest with PyPSA-Earth? <https://github.com/pypsa-meets-earth/pypsa-earth/discussions/505>`_
-<<<<<<< HEAD
-
-:ref:`tutorial` section elaborates on how to build and run a full PyPSA-Earth model.  
-=======
-  The next section elaborates on building and running a full PyPSA-Earth model.
->>>>>>> e79d26a4
+  The next section elaborates on building and running a full PyPSA-Earth model.